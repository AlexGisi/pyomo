name: GitHub CI

on:
  push:
    branches:
      - main
  pull_request:
    branches:
      - main
    types:
      - opened
      - reopened
      - synchronize
      - ready_for_review
  workflow_dispatch:
    inputs:
      git-ref:
        description: Git Hash (Optional)
        required: false

concurrency:
  group: ${{ github.workflow }}-${{ github.event.pull_request.number || github.ref }}
  cancel-in-progress: true

defaults:
  run:
    shell: bash -l {0}

env:
  PYTHONWARNINGS: ignore::UserWarning
  PYTHON_CORE_PKGS: wheel
  PYPI_ONLY: z3-solver linear-tree
  PYPY_EXCLUDE: scipy numdifftools seaborn statsmodels linear-tree
  CACHE_VER: v221013.1
  NEOS_EMAIL: tests@pyomo.org
  SRC_REF: ${{ github.head_ref || github.ref }}

jobs:
  lint:
    name: lint/style-and-typos
    runs-on: ubuntu-latest
    if: |
      contains(github.event.pull_request.title, '[WIP]') != true && !github.event.pull_request.draft
    steps:
    - name: Checkout Pyomo source
      uses: actions/checkout@v4
    - name: Set up Python
      uses: actions/setup-python@v5
      with:
        python-version: '3.10'
    - name: Black Formatting Check
      run: |
        # Note v24.4.1 fails due to a bug in the parser
        pip install 'black!=24.4.1'
        black . -S -C --check --diff --exclude examples/pyomobook/python-ch/BadIndent.py
    - name: Spell Check
      uses: crate-ci/typos@master
      with: 
        config: ./.github/workflows/typos.toml


  build:
    name: ${{ matrix.TARGET }}/${{ matrix.python }}${{ matrix.other }}
    needs: lint  # the linter job is a prerequisite for PRs
    runs-on: ${{ matrix.os }}
    timeout-minutes: 120
    strategy:
      fail-fast: false
      matrix:
        os: [ubuntu-latest, macos-latest, windows-latest]
        python: [ 3.8, 3.9, '3.10', '3.11', '3.12' ]
        other: [""]
        category: [""]

        # win/3.8 conda builds no longer work due to environment not being able
        # to resolve. We are skipping it now.
        exclude:
        - os: windows-latest
          python: 3.8

        include:
        - os: ubuntu-latest
          TARGET: linux
          PYENV: pip

        - os: macos-latest
          TARGET: osx
          PYENV: pip

        - os: windows-latest
          TARGET: win
          PYENV: conda
          PACKAGES: glpk pytest-qt filelock

        - os: ubuntu-latest
          python: '3.11'
          other: /conda
          skip_doctest: 1
          TARGET: linux
          PYENV: conda
          PACKAGES: pytest-qt

        - os: ubuntu-latest
          python: '3.10'
          other: /mpi
          mpi: 3
          skip_doctest: 1
          TARGET: linux
          PYENV: conda
          PACKAGES: openmpi mpi4py

        - os: ubuntu-latest
          python: '3.10'
          other: /cython
          setup_options: --with-cython
          skip_doctest: 1
          TARGET: linux
          PYENV: pip
          PACKAGES: cython

        - os: windows-latest
          python: 3.8
          other: /pip
          skip_doctest: 1
          TARGET: win
          PYENV: pip

        - os: ubuntu-latest
          python: '3.11'
          other: /singletest
          category: "-m 'neos or importtest'"
          skip_doctest: 1
          TARGET: linux
          PYENV: pip

        - os: ubuntu-latest
          python: 3.8
          other: /slim
          slim: 1
          skip_doctest: 1
          TARGET: linux
          PYENV: pip

        - os: ubuntu-latest
          python: 3.9
          other: /pyutilib
          TARGET: linux
          PYENV: pip
          PACKAGES: pyutilib

        - os: ubuntu-latest
          python: pypy-3.9
          skip_doctest: 1
          TARGET: linux
          PYENV: pip

    steps:
    - name: Checkout Pyomo source
      uses: actions/checkout@v4

    - name: Configure job parameters
      run: |
        JOB="${{matrix.TARGET}}/${{matrix.python}}${{matrix.other}}"
        echo "GHA_JOBNAME=$JOB" | sed 's|/|_|g' >> $GITHUB_ENV
        if test -z "${{matrix.other}}"; then
            echo "GHA_JOBGROUP=${{matrix.TARGET}}" >> $GITHUB_ENV
        else
            echo "GHA_JOBGROUP=other" >> $GITHUB_ENV
        fi
        # Note: pandas 1.0.3 causes gams 29.1.0 import to fail in python 3.8
        EXTRAS=tests
        if test -z "${{matrix.slim}}"; then
            EXTRAS="$EXTRAS,docs,optional"
        fi
        echo "EXTRAS=$EXTRAS" >> $GITHUB_ENV
        PYTHON_PACKAGES="${{matrix.PACKAGES}}"
        echo "PYTHON_PACKAGES=$PYTHON_PACKAGES" \
            | tr '\n' ' ' | sed 's/ \+/ /g' >> $GITHUB_ENV

    #- name: Pip package cache
    #  uses: actions/cache@v4
    #  if: matrix.PYENV == 'pip'
    #  id: pip-cache
    #  with:
    #    path: cache/pip
    #    key: pip-${{env.CACHE_VER}}.0-${{runner.os}}-${{matrix.python}}

    #- name: OS package cache
    #  uses: actions/cache@v4
    #  if: matrix.TARGET != 'osx'
    #  id: os-cache
    #  with:
    #    path: cache/os
    #    key: pkg-${{env.CACHE_VER}}.0-${{runner.os}}

    - name: TPL package download cache
      uses: actions/cache@v4
      if: ${{ ! matrix.slim }}
      id: download-cache
      with:
        path: cache/download
        key: download-${{env.CACHE_VER}}.0-${{runner.os}}

    - name: Configure curl
      run: |
        CURLRC="$(cat <<EOF
           retry = 0
           max-time = 30
        EOF
        )"
        echo "$CURLRC" > ${GITHUB_WORKSPACE}/.curlrc
        echo "$CURLRC" > ${GITHUB_WORKSPACE}/_curlrc
        echo "CURL_HOME=$GITHUB_WORKSPACE" >> $GITHUB_ENV

    - name: Update OSX
      if: matrix.TARGET == 'osx'
      run: |
        mkdir -p ${GITHUB_WORKSPACE}/cache/os
        export HOMEBREW_CACHE=${GITHUB_WORKSPACE}/cache/os
        # Be cautious running brew update: it can break
        #    setup-python on OSX
        # brew update
        #
        # Notes:
        #  - install glpk
        #  - pyodbc needs: gcc pkg-config unixodbc freetds
        for pkg in bash pkg-config unixodbc freetds glpk ginac; do
            brew list $pkg || brew install $pkg
        done

    - name: Update Linux
      if: matrix.TARGET == 'linux'
      run: |
        mkdir -p ${GITHUB_WORKSPACE}/cache/os
        # Notes:
        #  - install glpk
        #  - ipopt needs: libopenblas-dev gfortran liblapack-dev
        sudo apt-get -o Dir::Cache=${GITHUB_WORKSPACE}/cache/os \
            install libopenblas-dev gfortran liblapack-dev glpk-utils \
            libginac-dev
        sudo chmod -R 777 ${GITHUB_WORKSPACE}/cache/os

    - name: Update Windows
      if: matrix.TARGET == 'win'
      run: |
        echo "SETUPTOOLS_USE_DISTUTILS=local" >> $GITHUB_ENV
        choco install pkgconfiglite

    - name: Set up Python ${{ matrix.python }}
      if: matrix.PYENV == 'pip'
      uses: actions/setup-python@v5
      with:
        python-version: ${{ matrix.python }}

    - name: Set up Miniconda Python ${{ matrix.python }}
      if: matrix.PYENV == 'conda'
      uses: conda-incubator/setup-miniconda@v3
      with:
        auto-update-conda: false
        python-version: ${{ matrix.python }}

    # This is necessary for qt (UI) tests; the package utilized here does not
    # have support for OSX.
    - name: Set up UI testing infrastructure
      if: ${{ matrix.TARGET != 'osx' }}
      uses: pyvista/setup-headless-display-action@v2
      with:
        qt: true
        pyvista: false

    # GitHub actions is very fragile when it comes to setting up various
    # Python interpreters, expecially the setup-miniconda interface.
    # Per the setup-miniconda documentation, it is important to always
    # invoke bash as a login shell ('shell: bash -l {0}') so that the
    # conda environment is properly activated.  However, running within
    # a login shell appears to foul up the link to python from
    # setup-python.  Further, we have anecdotal evidence that
    # subprocesses invoked through $(python -c ...) and `python -c ...`
    # will not pick up the python activated by setup-python on OSX.
    #
    # Our solution is to define a PYTHON_EXE environment variable that
    # can be explicitly called within subprocess calls to reach the
    # correct interpreter.  Note that we must explicitly run in a *non*
    # login shell to set up the environment variable for the
    # setup-python environments.

    - name: Install Python Packages (pip)
      if: matrix.PYENV == 'pip'
      shell: bash # DO NOT REMOVE: see note above
      run: |
        python -c 'import sys;print(sys.executable)'
        python -m pip install --cache-dir cache/pip --upgrade pip
        python -m pip install --cache-dir cache/pip setuptools
        PYOMO_DEPENDENCIES=`python setup.py dependencies \
            --extras "$EXTRAS" | tail -1`
        PACKAGES="${PYTHON_CORE_PKGS} ${PYTHON_PACKAGES} ${PYOMO_DEPENDENCIES} "
        if [[ ${{matrix.python}} == pypy* ]]; then
            EXCLUDE="$PYPY_EXCLUDE $EXCLUDE"
        fi
        EXCLUDE=`echo "$EXCLUDE" | xargs`
        if test -n "$EXCLUDE"; then
            for WORD in $EXCLUDE; do
                PACKAGES=${PACKAGES//$WORD / }
            done
        fi
        python -m pip install --cache-dir cache/pip ${PACKAGES}
        python -m pip install --cache-dir cache/pip pymysql || \
            python -m pip install --cache-dir cache/pip pymysql
        if test -z "${{matrix.slim}}"; then
            python -m pip install --cache-dir cache/pip cplex docplex \
                || echo "WARNING: CPLEX Community Edition is not available"
            python -m pip install --cache-dir cache/pip gurobipy \
                || echo "WARNING: Gurobi is not available"
            python -m pip install --cache-dir cache/pip xpress \
                || echo "WARNING: Xpress Community Edition is not available"
            python -m pip install --cache-dir cache/pip maingopy \
                || echo "WARNING: MAiNGO is not available"
            if [[ ${{matrix.python}} == pypy* ]]; then
                echo "skipping SCIP for pypy"
            else
                python -m pip install --cache-dir cache/pip pyscipopt \
                    || echo "WARNING: SCIP is not available"
            fi
            if [[ ${{matrix.python}} == pypy* ]]; then
                echo "skipping wntr for pypy"
            else
                python -m pip install wntr \
                    || echo "WARNING: WNTR is not available"
            fi
        fi
        python -c 'import sys; print("PYTHON_EXE=%s" \
            % (sys.executable,))' >> $GITHUB_ENV
        echo ""
        echo "Final pip environment:"
        python -m pip list | sed 's/^/    /'

    - name: Install Python packages (conda)
      if: matrix.PYENV == 'conda'
      run: |
        # Set up environment
        conda config --set always_yes yes
        conda config --set auto_update_conda false
        conda config --remove channels defaults
        conda config --append channels nodefaults
        conda config --append channels conda-forge
        # Try to install mamba
        conda install --update-deps -q -y -n base conda-libmamba-solver \
            || MAMBA_FAILED=1
        if test -z "$MAMBA_FAILED"; then
            echo "*** Activating the mamba environment solver ***"
            conda config --set solver libmamba
        fi
        # Add the rest of the channels
        conda config --append channels gurobi
        conda config --append channels ibmdecisionoptimization
        conda config --append channels fico-xpress
        # Print environment info
        echo "*** CONDA environment: ***"
        conda info
        conda config --show-sources
        conda config --show channels
        conda list --show-channel-urls
        which python
        python --version
        # Note: some pypi packages are not available through conda
        PYOMO_DEPENDENCIES=`python setup.py dependencies \
            --extras "$EXTRAS" | tail -1`
        PACKAGES="${PYTHON_CORE_PKGS} ${PYTHON_PACKAGES} ${PYOMO_DEPENDENCIES} "
        if [[ ${{matrix.python}} == pypy* ]]; then
            EXCLUDE="$PYPY_EXCLUDE $EXCLUDE"
        fi
        # HACK: Remove problem packages on conda+Linux
        if test "${{matrix.TARGET}}" == linux; then
            EXCLUDE="casadi numdifftools $EXCLUDE"
        fi
        EXCLUDE=`echo "$EXCLUDE" | xargs`
        if test -n "$EXCLUDE"; then
            for WORD in $EXCLUDE; do
                PACKAGES=${PACKAGES//$WORD / }
            done
        fi
        for PKG in $PACKAGES; do
            if [[ " $PYPI_ONLY " == *" $PKG "* ]]; then
                PYPI_DEPENDENCIES="$PYPI_DEPENDENCIES $PKG"
            else
                CONDA_DEPENDENCIES="$CONDA_DEPENDENCIES $PKG"
            fi
        done
        echo ""
        echo "*** Install Pyomo dependencies ***"
        # For windows, cannot use newer setuptools because of APPSI compilation issues
        if test "${{matrix.TARGET}}" == 'win'; then
            CONDA_DEPENDENCIES="$CONDA_DEPENDENCIES setuptools<74.0.0"
        fi
        # Note: this will fail the build if any installation fails (or
        # possibly if it outputs messages to stderr)
        conda install --update-deps -q -y $CONDA_DEPENDENCIES
        if test -z "${{matrix.slim}}"; then
            PYVER=$(echo "py${{matrix.python}}" | sed 's/\.//g')
            echo "Installing for $PYVER"
<<<<<<< HEAD
            for PKG in 'cplex>=12.10' docplex 'gurobi=10.0.3' xpress cyipopt pymumps scip pyscipopt; do
=======
            for PKG in 'cplex>=12.10' docplex gurobi xpress cyipopt pymumps scip; do
>>>>>>> 05eefac6
                echo ""
                echo "*** Install $PKG ***"
                # conda can literally take an hour to determine that a
                # package is not available.  Perform a quick search to see
                # if the package is available for this interpreter before
                # attempting an install.
                # NOTE: conda search will attempt approximate matches.
                _PKGLIST=$(conda search -f "$PKG") || echo "Package $PKG not found"
                echo "$_PKGLIST"
                _BASE=$(echo "$PKG" | sed 's/[=<>].*//')
                _BUILDS=$(echo "$_PKGLIST" | grep "^$_BASE " \
                    | sed -r 's/\s+/ /g' | cut -d\  -f3) || echo ""
                if test -n "$_BUILDS"; then
                    _ISPY=$(echo "$_BUILDS" | grep "^py") \
                        || echo "INFO: No python build detected."
                    _PYOK=$(echo "$_BUILDS" | grep -E "^($PYVER|pyh)") \
                        || echo "INFO: No python build matching $PYVER detected."
                    if test -z "$_ISPY" -o -n "$_PYOK"; then
                        echo ""
                        echo "... INSTALLING $PKG"
                        conda install -y "$PKG" || _BUILDS=""
                    fi
                fi
                if test -z "$_BUILDS"; then
                    echo "WARNING: $PKG is not available"
                fi
            done
        fi
        # Re-try Pyomo (optional) dependencies with pip
        if test -n "$PYPI_DEPENDENCIES"; then
            python -m pip install --cache-dir cache/pip $PYPI_DEPENDENCIES
        fi
        # remember this python interpreter
        python -c 'import sys; print("PYTHON_EXE=%s" \
            % (sys.executable,))' >> $GITHUB_ENV
        #
        # conda activate puts itself first in the PATH, which overrides
        # any paths we add through GITHUB_PATH.  We will update .profile
        # to move the local runner paths back to the front (before conda).
        for profile in $HOME/.profile $HOME/.bash_profile; do
            if test ! -e $profile; then
                continue
            fi
            echo '' >> $profile
            echo 'export PATH=`echo "$PATH" \
                | tr ":" "\\n" | grep runner | tr "\n" ":"`:`echo "$PATH" \
                | tr ":" "\\n" | grep -v runner | tr "\n" ":"`' >> $profile
        done
        echo ""
        echo "Final conda environment:"
        conda list | sed 's/^/    /'

    - name: Setup TPL package directories
      run: |
        TPL_DIR="${GITHUB_WORKSPACE}/cache/tpl"
        mkdir -p "$TPL_DIR"
        DOWNLOAD_DIR="${GITHUB_WORKSPACE}/cache/download"
        mkdir -p "$DOWNLOAD_DIR"
        echo "TPL_DIR=$TPL_DIR" >> $GITHUB_ENV
        echo "DOWNLOAD_DIR=$DOWNLOAD_DIR" >> $GITHUB_ENV

    - name: Install Ipopt
      if: ${{ ! matrix.slim }}
      run: |
        IPOPT_DIR=$TPL_DIR/ipopt
        echo "$IPOPT_DIR" >> $GITHUB_PATH
        echo "LD_LIBRARY_PATH=$LD_LIBRARY_PATH:$IPOPT_DIR" >> $GITHUB_ENV
        mkdir -p $IPOPT_DIR
        IPOPT_TAR=${DOWNLOAD_DIR}/ipopt.tar.gz
        if test ! -e $IPOPT_TAR; then
            echo "...downloading Ipopt"
            if test "${{matrix.TARGET}}" == osx; then
                echo "IDAES Ipopt not available on OSX"
                exit 0
            fi
            URL=https://github.com/IDAES/idaes-ext
            RELEASE=$(curl --max-time 150 --retry 8 \
                -L -s -H 'Accept: application/json' ${URL}/releases/latest)
            VER=$(echo $RELEASE | sed -e 's/.*"tag_name":"\([^"]*\)".*/\1/')
            URL=${URL}/releases/download/$VER
            if test "${{matrix.TARGET}}" == linux; then
                curl --max-time 150 --retry 8 \
                    -L $URL/idaes-solvers-ubuntu2004-x86_64.tar.gz \
                    > $IPOPT_TAR
            else
                curl --max-time 150 --retry 8 \
                    -L $URL/idaes-solvers-windows-x86_64.tar.gz \
                    $URL/idaes-lib-windows-x86_64.tar.gz > $IPOPT_TAR
            fi
        fi
        cd $IPOPT_DIR
        tar -xzi < $IPOPT_TAR
        echo ""
        echo "$IPOPT_DIR"
        ls -l $IPOPT_DIR

    - name: Install GAMS
      if: ${{ ! matrix.slim }}
      # We install using Powershell because the GAMS installer hangs
      # when launched from bash on Windows
      shell: pwsh
      run: |
        $GAMS_DIR = "${env:TPL_DIR}/gams"
        echo "$GAMS_DIR" | `
            Out-File -FilePath $env:GITHUB_PATH -Encoding utf8 -Append
        echo "LD_LIBRARY_PATH=${env:LD_LIBRARY_PATH}:$GAMS_DIR" `
            Out-File -FilePath $env:GITHUB_ENV -Encoding utf8 -Append
        echo "DYLD_LIBRARY_PATH=${env:DYLD_LIBRARY_PATH}:$GAMS_DIR" `
            Out-File -FilePath $env:GITHUB_ENV -Encoding utf8 -Append
        $INSTALLER = "${env:DOWNLOAD_DIR}/gams_install.exe"
        # We are pinning to 29.1.0 because a license is required for
        # versions after this in order to run in demo mode.
        $URL = "https://d37drm4t2jghv5.cloudfront.net/distributions/29.1.0"
        if ( "${{matrix.TARGET}}" -eq "win" ) {
            $URL = "$URL/windows/windows_x64_64.exe"
        } elseif ( "${{matrix.TARGET}}" -eq "osx" ) {
            $URL = "$URL/macosx/osx_x64_64_sfx.exe"
        } else {
            $URL = "$URL/linux/linux_x64_64_sfx.exe"
        }
        if (-not (Test-Path "$INSTALLER" -PathType Leaf)) {
            echo "...downloading GAMS"
            Invoke-WebRequest -Uri "$URL" -OutFile "$INSTALLER" `
                -RetryIntervalSec 30 -MaximumRetryCount 8 -TimeoutSec 150
        }
        echo "...installing GAMS"
        if ( "${{matrix.TARGET}}" -eq "win" ) {
            Start-Process -FilePath "$INSTALLER" -ArgumentList `
                "/SP- /NORESTART /VERYSILENT /DIR=$GAMS_DIR /NOICONS" `
                -Wait
        } else {
            chmod 777 $INSTALLER
            Start-Process -FilePath "$INSTALLER" -ArgumentList `
                "-q -d $GAMS_DIR" -Wait
            mv $GAMS_DIR/*/* $GAMS_DIR/.
        }
        echo ""
        echo "$GAMS_DIR"
        ls -l $GAMS_DIR

    - name: Install GAMS Python bindings
      if: ${{ ! matrix.slim }}
      run: |
        GAMS_DIR="${env:TPL_DIR}/gams"
        py_ver=$($PYTHON_EXE -c 'import sys;v="_%s%s" % sys.version_info[:2] \
            ;print(v if v != "_27" else "")')
        if test -e $GAMS_DIR/apifiles/Python/api$py_ver; then
            echo "Installing GAMS Python bindings"
            pushd $GAMS_DIR/apifiles/Python/api$py_ver
            $PYTHON_EXE setup.py install
            popd
        fi

    - name: Install BARON
      if: ${{ ! matrix.slim }}
      shell: pwsh
      run: |
        $BARON_DIR = "${env:TPL_DIR}/baron"
        echo "$BARON_DIR" | `
            Out-File -FilePath $env:GITHUB_PATH -Encoding utf8 -Append
        $URL = "https://minlp-downloads.nyc3.cdn.digitaloceanspaces.com/xecs/baron/current/"
        if ( "${{matrix.TARGET}}" -eq "win" ) {
            $INSTALLER = "${env:DOWNLOAD_DIR}/baron_install.exe"
            $URL += "baron-win64.exe"
        } elseif ( "${{matrix.TARGET}}" -eq "osx" ) {
            $INSTALLER = "${env:DOWNLOAD_DIR}/baron_install.zip"
            $URL += "baron-osx64.zip"
        } else {
            $INSTALLER = "${env:DOWNLOAD_DIR}/baron_install.zip"
            $URL += "baron-lin64.zip"
        }
        if (-not (Test-Path "$INSTALLER" -PathType Leaf)) {
            echo "...downloading BARON ($URL)"
            Invoke-WebRequest -Uri "$URL" -OutFile "$INSTALLER" `
                -RetryIntervalSec 30 -MaximumRetryCount 8 -TimeoutSec 150
        }
        echo "...installing BARON"
        if ( "${{matrix.TARGET}}" -eq "win" ) {
            Start-Process -FilePath "$INSTALLER" -ArgumentList `
                "/SP- /NORESTART /VERYSILENT /DIR=$BARON_DIR /NOICONS" `
                -Wait
        } else {
            unzip -q $INSTALLER
            mv baron-* $BARON_DIR
        }
        echo ""
        echo "$BARON_DIR"
        ls -l $BARON_DIR

    - name: Install GJH_ASL_JSON
      if: ${{ ! matrix.slim && matrix.TARGET != 'win' }}
      run: |
        GJH_DIR="$TPL_DIR/gjh"
        echo "${GJH_DIR}" >> $GITHUB_PATH
        INSTALL_DIR="${DOWNLOAD_DIR}/gjh"
        if test ! -e "$INSTALL_DIR/bin"; then
            mkdir -p "$INSTALL_DIR"
            INSTALLER="$INSTALL_DIR/gjh_asl_json.zip"
            URL="https://codeload.github.com/ghackebeil/gjh_asl_json/zip/master"
            curl --max-time 150 --retry 8 -L $URL > $INSTALLER
            cd $INSTALL_DIR
            unzip -q $INSTALLER
            cd gjh_asl_json-master/Thirdparty
            ./get.ASL
            cd ..
            make
            mv bin "$INSTALL_DIR/bin"
        fi
        cp -rp "$INSTALL_DIR/bin" "$GJH_DIR"
        echo ""
        echo "$GJH_DIR"
        ls -l $GJH_DIR

    - name: Install Pyomo
      run: |
        echo ""
        echo "Clone Pyomo-model-libraries..."
        URL=https://github.com/Pyomo/pyomo-model-libraries.git
        git clone -b ${SRC_REF##*/} $URL || git clone -b main $URL
        echo ""
        echo "Install Pyomo..."
        echo ""
        $PYTHON_EXE setup.py develop ${{matrix.setup_options}}
        echo ""
        echo "Set custom PYOMO_CONFIG_DIR"
        echo ""
        echo "PYOMO_CONFIG_DIR=${GITHUB_WORKSPACE}/config" >> $GITHUB_ENV

    # this has to be done after Pyomo is installed because highspy 
    # depends on pyomo's find_library function
    - name: Install HiGHS
      if: ${{ ! matrix.slim }}
      shell: bash
      run: |
        echo "NOTE: temporarily pinning to highspy pre-release for testing"
        $PYTHON_EXE -m pip install --cache-dir cache/pip "highspy>=1.7.1.dev1" \
            || echo "WARNING: highspy is not available"

    - name: Set up coverage tracking
      run: |
        if test "${{matrix.TARGET}}" == win; then
            COVERAGE_BASE=${GITHUB_WORKSPACE}\\.cover
        else
            COVERAGE_BASE=${GITHUB_WORKSPACE}/.cover
        fi
        COVERAGE_RC=${COVERAGE_BASE}_rc
        echo "COVERAGE_RCFILE=$COVERAGE_RC" >> $GITHUB_ENV
        echo "COVERAGE_PROCESS_START=$COVERAGE_RC" >> $GITHUB_ENV
        cp ${GITHUB_WORKSPACE}/.coveragerc ${COVERAGE_RC}
        echo "data_file=${COVERAGE_BASE}age" >> ${COVERAGE_RC}
        SITE_PACKAGES=$($PYTHON_EXE -c \
            "import sysconfig; print(sysconfig.get_path('purelib'))")
        echo "Python site-packages: $SITE_PACKAGES"
        echo 'import coverage; coverage.process_startup()' \
            > ${SITE_PACKAGES}/run_coverage_at_startup.pth

    - name: Download and install extensions
      if: ${{ ! matrix.slim }}
      run: |
        echo ""
        echo "Pyomo download-extensions"
        echo ""
        pyomo download-extensions || exit 1
        echo ""
        echo "Pyomo build-extensions"
        echo ""
        pyomo build-extensions --parallel 2

    - name: Report pyomo plugin information
      run: |
        echo "$PATH"
        pyomo help --solvers || exit 1
        pyomo help --transformations || exit 1
        pyomo help --writers || exit 1

    - name: Run Pyomo tests
      if: matrix.mpi == 0
      run: |
        $PYTHON_EXE -m pytest -v \
            -W ignore::Warning ${{matrix.category}} \
            pyomo `pwd`/pyomo-model-libraries \
            `pwd`/examples `pwd`/doc --junitxml="TEST-pyomo.xml"

    - name: Run Pyomo MPI tests
      if: matrix.mpi != 0
      run: |
        # Manually invoke the DAT parser so that parse_table_datacmds.py
        # is fully generated by a single process before invoking MPI
        $PYTHON_EXE -c "from pyomo.dataportal.parse_datacmds import \
            parse_data_commands; parse_data_commands(data='')"
        # Note: if we are testing with openmpi, add '--oversubscribe'
        mpirun -np ${{matrix.mpi}} -oversubscribe pytest -v \
            --junit-xml=TEST-pyomo-mpi.xml \
            -m "mpi" -W ignore::Warning \
            pyomo `pwd`/pyomo-model-libraries

    - name: Run documentation tests
      if: matrix.skip_doctest == 0
      run: |
        make -C doc/OnlineDocs doctest -d

    - name: Process code coverage report
      run: |
        coverage combine
        coverage report -i
        coverage xml -i

    - name: Record build artifacts
      uses: actions/upload-artifact@v4
      with:
        name: ${{github.job}}_${{env.GHA_JOBGROUP}}-${{env.GHA_JOBNAME}}
        include-hidden-files: true
        path: |
          .coverage
          coverage.xml
          # In general, do not record test results as artifacts to
          #   manage total artifact storage
          # TEST-*.xml


  bare-python-env:
    name: linux/3.8/bare-env
    needs: lint  # the linter job is a prerequisite for PRs
    runs-on: ubuntu-latest
    timeout-minutes: 10
    steps:
    - name: Checkout Pyomo source
      uses: actions/checkout@v4

    - name: Set up Python 3.8
      uses: actions/setup-python@v5
      with:
        python-version: 3.8

    - name: Install Pyomo
      run: |
        echo ""
        echo "Install Pyomo..."
        echo ""
        python setup.py develop
        echo ""
        echo "Set custom PYOMO_CONFIG_DIR"
        echo ""
        echo "PYOMO_CONFIG_DIR=${GITHUB_WORKSPACE}/config" >> $GITHUB_ENV

    - name: Report pyomo plugin information
      run: |
        echo "$PATH"
        pyomo help --solvers || exit 1
        pyomo help --transformations || exit 1
        pyomo help --writers || exit 1

    - name: Run Pyomo standalone test
      run: |
        echo ""
        echo "Running standalone Pyomo test"
        echo ""
        python `pwd`/pyomo/environ/tests/standalone_minimal_pyomo_driver.py \
            || exit 1


  cover:
    name: process-coverage-${{ matrix.TARGET }}
    needs: build
    if: success() || failure() # run even if a build job fails, but not if cancelled
    runs-on: ${{ matrix.os }}
    timeout-minutes: 10
    strategy:
      fail-fast: false
      matrix:
        os: [ubuntu-latest, macos-13, windows-latest]

        include:
        - os: ubuntu-latest
          TARGET: linux
        - os: macos-13
          TARGET: osx
        - os: windows-latest
          TARGET: win

    steps:
    - name: Checkout Pyomo source
      uses: actions/checkout@v4
      # We need the source for .codecov.yml and running "coverage xml"

    #- name: Pip package cache
    #  uses: actions/cache@v4
    #  id: pip-cache
    #  with:
    #    path: cache/pip
    #    key: pip-${{env.CACHE_VER}}.0-${{runner.os}}-3.8

    - name: Download build artifacts
      uses: actions/download-artifact@v4
      with:
        path: artifacts

    - name: Set up Python 3.8
      uses: actions/setup-python@v5
      with:
        python-version: 3.8

    - name: Install Python Packages (pip)
      shell: bash # DO NOT REMOVE: see note above
      run: |
        python -c 'import sys;print(sys.executable)'
        python -m pip install --cache-dir cache/pip --upgrade pip
        PYOMO_DEPENDENCIES=`python setup.py dependencies \
            --extras "tests" | tail -1`
        python -m pip install --cache-dir cache/pip \
            ${PYTHON_CORE_PKGS} ${PYOMO_DEPENDENCIES}
        python -c 'import sys; print("PYTHON_EXE=%s" \
            % (sys.executable,))' >> $GITHUB_ENV

    - name: Install Pyomo
      run: |
        echo ""
        echo "Clone Pyomo-model-libraries..."
        git clone https://github.com/Pyomo/pyomo-model-libraries.git
        echo ""
        echo "Install Pyomo..."
        echo ""
        $PYTHON_EXE setup.py develop ${{matrix.setup_options}}
        echo ""
        echo "Set custom PYOMO_CONFIG_DIR"
        echo ""
        echo "PYOMO_CONFIG_DIR=${GITHUB_WORKSPACE}/config" >> $GITHUB_ENV

    - name: Generate parse_table_datacmds
      run: |
        # Manually invoke the DAT parser so that parse_table_datacmds.py
        # is generated before running "coverage xml"
        $PYTHON_EXE -c "from pyomo.dataportal.parse_datacmds import \
            parse_data_commands; parse_data_commands(data='')"

    - name: Update codecov uploader
      run: |
        set +e
        CODECOV="${GITHUB_WORKSPACE}/codecov.sh"
        echo "CODECOV=$CODECOV" >> $GITHUB_ENV
        for i in `seq 3`; do
            echo "Downloading current codecov script (attempt ${i})"
            curl -L https://codecov.io/bash -o $CODECOV
            if test $? == 0; then
                break
            fi
            DELAY=$(( RANDOM % 30 + 30))
            echo "Pausing $DELAY seconds before re-attempting download"
            sleep $DELAY
        done
        if test ! -e $CODECOV; then
            echo "Failed to download codecov.sh"
            exit 1
        fi

    - name: Combine coverage reports
      if: github.repository_owner == 'Pyomo' || github.ref != 'refs/heads/main'
      run: |
        set +e
        if [ "$GITHUB_EVENT_NAME" == "pull_request" ]; then
            SHA=$(jq --raw-output .pull_request.head.sha "$GITHUB_EVENT_PATH")
        else
            SHA=$GITHUB_SHA
        fi
        for ARTIFACT in artifacts/*_*${{matrix.TARGET}}_*; do
            NAME=`echo $ARTIFACT | cut -d/ -f2`
            cp -v $ARTIFACT/.coverage .coverage-$NAME
        done
        rm -vf .coverage coverage.xml
        echo "Build: ${{ matrix.TARGET }}/other"
        echo ""
        FILES=.coverage-*_other-*
        coverage combine --debug=dataio $FILES
        if test ! -e .coverage; then
            echo "No coverage to upload."
        else
            coverage xml || coverage xml -i
            mv -v coverage.xml coverage-other.xml
        fi
        echo ""
        echo "Build: ${{ matrix.TARGET }}"
        echo ""
        FILES=.coverage-*_${{matrix.TARGET}}-*
        coverage combine --debug=dataio $FILES
        rm -vf artifacts/*/*.xml
        if test ! -e .coverage; then
            echo "No coverage to upload."
        else
            coverage xml || coverage xml -i
        fi

    - name: Upload codecov reports
      if: github.repository_owner == 'Pyomo' || github.ref != 'refs/heads/main'
      uses: codecov/codecov-action@v4
      with:
        files: coverage.xml
        token: ${{ secrets.PYOMO_CODECOV_TOKEN }}
        name: ${{ matrix.TARGET }}
        flags: ${{ matrix.TARGET }}
        fail_ci_if_error: true

    - name: Upload other coverage reports
      if: |
        hashFiles('coverage-other.xml') != '' &&
        (github.repository_owner == 'Pyomo' || github.ref != 'refs/heads/main')
      uses: codecov/codecov-action@v4
      with:
        files: coverage-other.xml
        token: ${{ secrets.PYOMO_CODECOV_TOKEN }}
        name: ${{ matrix.TARGET }}/other
        flags: ${{ matrix.TARGET }},other
        fail_ci_if_error: true<|MERGE_RESOLUTION|>--- conflicted
+++ resolved
@@ -398,11 +398,7 @@
         if test -z "${{matrix.slim}}"; then
             PYVER=$(echo "py${{matrix.python}}" | sed 's/\.//g')
             echo "Installing for $PYVER"
-<<<<<<< HEAD
-            for PKG in 'cplex>=12.10' docplex 'gurobi=10.0.3' xpress cyipopt pymumps scip pyscipopt; do
-=======
-            for PKG in 'cplex>=12.10' docplex gurobi xpress cyipopt pymumps scip; do
->>>>>>> 05eefac6
+            for PKG in 'cplex>=12.10' docplex gurobi xpress cyipopt pymumps scip pyscipopt; do
                 echo ""
                 echo "*** Install $PKG ***"
                 # conda can literally take an hour to determine that a
