--- conflicted
+++ resolved
@@ -36,7 +36,6 @@
 
 logger = logging.getLogger('pyomo.core')
 
-<<<<<<< HEAD
 def _ftoa(val):
     if val is None:
         return val
@@ -63,14 +62,13 @@
     #    raise RuntimeError("wtf %s %s, %s" % ( val, a, i))
     return a[:i]
 _ftoa.precision_str = '%.17g'
-=======
+
 _legal_unary_functions = {
     'ceil','floor','exp','log','log10','sqrt',
     'sin','cos','tan','asin','acos','atan','sinh','cosh','tanh',
 }
 _arc_functions = {'acos','asin','atan'}
 _dnlp_functions = {'ceil','floor','abs'}
->>>>>>> ceb9e351
 
 #
 # A visitor pattern that creates a string for an expression
@@ -566,38 +564,23 @@
                 constraint_names.append('%s' % cName)
                 ConstraintIO.write('%s.. %s =e= %s ;\n' % (
                     constraint_names[-1],
-<<<<<<< HEAD
-                    expression_to_string(con_body, tc, smap=symbolMap),
+                    con_body_str,
                     _ftoa(con.upper)
-=======
-                    con_body_str,
-                    _get_bound(con.upper)
->>>>>>> ceb9e351
                 ))
             else:
                 if con.has_lb():
                     constraint_names.append('%s_lo' % cName)
                     ConstraintIO.write('%s.. %s =l= %s ;\n' % (
                         constraint_names[-1],
-<<<<<<< HEAD
                         _ftoa(con.lower),
-                        expression_to_string(con_body, tc, smap=symbolMap)
-=======
-                        _get_bound(con.lower),
                         con_body_str,
->>>>>>> ceb9e351
                     ))
                 if con.has_ub():
                     constraint_names.append('%s_hi' % cName)
                     ConstraintIO.write('%s.. %s =l= %s ;\n' % (
                         constraint_names[-1],
-<<<<<<< HEAD
-                        expression_to_string(con_body, tc, smap=symbolMap),
+                        con_body_str,
                         _ftoa(con.upper)
-=======
-                        con_body_str,
-                        _get_bound(con.upper)
->>>>>>> ceb9e351
                     ))
 
         obj = list(model.component_data_objects(Objective,
