#  ___________________________________________________________________________
#
#  Pyomo: Python Optimization Modeling Objects
#  Copyright (c) 2008-2024
#  National Technology and Engineering Solutions of Sandia, LLC
#  Under the terms of Contract DE-NA0003525 with National Technology and
#  Engineering Solutions of Sandia, LLC, the U.S. Government retains certain
#  rights in this software.
#  This software is distributed under the 3-clause BSD License.
#  ___________________________________________________________________________


def load():
<<<<<<< HEAD
    import pyomo.repn.plugins.cpxlp
    import pyomo.repn.plugins.ampl
    import pyomo.repn.plugins.baron_writer
    import pyomo.repn.plugins.mps
    import pyomo.repn.plugins.gams_writer
    import pyomo.repn.plugins.lp_writer
    import pyomo.repn.plugins.nl_writer
    import pyomo.repn.plugins.standard_form
    import pyomo.repn.plugins.parameterized_standard_form

=======
    from pyomo.repn.plugins import (
        cpxlp,
        ampl,
        baron_writer,
        mps,
        gams_writer,
        lp_writer,
        nl_writer,
        standard_form,
    )
>>>>>>> feb8c55e
    from pyomo.opt import WriterFactory

    # Register the "default" versions of writers that have more than one
    # implementation
    WriterFactory.register('nl', 'Generate the corresponding AMPL NL file.')(
        WriterFactory.get_class('nl_v2')
    )
    WriterFactory.register('lp', 'Generate the corresponding CPLEX LP file.')(
        WriterFactory.get_class('lp_v2')
    )
    WriterFactory.register('cpxlp', 'Generate the corresponding CPLEX LP file.')(
        WriterFactory.get_class('cpxlp_v2')
    )


def activate_writer_version(name, ver):
    """DEBUGGING TOOL to switch the "default" writer implementation"""
    from pyomo.opt import WriterFactory

    doc = WriterFactory.doc(name)
    WriterFactory.unregister(name)
    WriterFactory.register(name, doc)(WriterFactory.get_class(f'{name}_v{ver}'))


def active_writer_version(name):
    """DEBUGGING TOOL to switch the "default" writer implementation"""
    from pyomo.opt import WriterFactory

    ref = WriterFactory.get_class(name)
    ver = 1
    try:
        while 1:
            if WriterFactory.get_class(f'{name}_v{ver}') is ref:
                return ver
            ver += 1
    except KeyError:
        return None<|MERGE_RESOLUTION|>--- conflicted
+++ resolved
@@ -11,18 +11,6 @@
 
 
 def load():
-<<<<<<< HEAD
-    import pyomo.repn.plugins.cpxlp
-    import pyomo.repn.plugins.ampl
-    import pyomo.repn.plugins.baron_writer
-    import pyomo.repn.plugins.mps
-    import pyomo.repn.plugins.gams_writer
-    import pyomo.repn.plugins.lp_writer
-    import pyomo.repn.plugins.nl_writer
-    import pyomo.repn.plugins.standard_form
-    import pyomo.repn.plugins.parameterized_standard_form
-
-=======
     from pyomo.repn.plugins import (
         cpxlp,
         ampl,
@@ -32,8 +20,8 @@
         lp_writer,
         nl_writer,
         standard_form,
+        parameterized_standard_form,
     )
->>>>>>> feb8c55e
     from pyomo.opt import WriterFactory
 
     # Register the "default" versions of writers that have more than one
