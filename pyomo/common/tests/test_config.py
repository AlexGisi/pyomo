#  ___________________________________________________________________________
#
#  Pyomo: Python Optimization Modeling Objects
#  Copyright 2017 National Technology and Engineering Solutions of Sandia, LLC
#  Under the terms of Contract DE-NA0003525 with National Technology and
#  Engineering Solutions of Sandia, LLC, the U.S. Government retains certain
#  rights in this software.
#  This software is distributed under the 3-clause BSD License.
#  ___________________________________________________________________________
#
#  This module was originally developed as part of the PyUtilib project
#  Copyright (c) 2008 Sandia Corporation.
#  This software is distributed under the 3-clause BSD License.
#  Under the terms of Contract DE-AC04-94AL85000 with Sandia Corporation,
#  the U.S. Government retains certain rights in this software.
#  ___________________________________________________________________________
#
#  The configuration test case was originally developed as part of the
#  Water Security Toolkit (WST)
#  Copyright (c) 2012 Sandia Corporation.
#  This software is distributed under the Revised (3-clause) BSD License.
#  Under the terms of Contract DE-AC04-94AL85000, there is a non-exclusive
#  license for use of this work by or on behalf of the U.S. government.
#  ___________________________________________________________________________

import argparse
import enum
import os
import os.path
import pickle
import re
import sys
import types
import pyomo.common.unittest as unittest

from io import StringIO

from pyomo.common.dependencies import yaml, yaml_available, yaml_load_args
def yaml_load(arg):
    return yaml.load(arg, **yaml_load_args)

from pyomo.common.config import (
    ConfigDict, ConfigValue,
    ConfigList, MarkImmutable, ImmutableConfigValue,
    PositiveInt, NegativeInt, NonPositiveInt, NonNegativeInt,
    PositiveFloat, NegativeFloat, NonPositiveFloat, NonNegativeFloat,
<<<<<<< HEAD
    In, Module, Path, PathList, ConfigEnum,
=======
    In, Path, PathList, ConfigEnum, DynamicImplicitDomain,
>>>>>>> a96bf5c2
    _UnpickleableDomain, _picklable,
)
from pyomo.common.log import LoggingIntercept

# Utility to redirect display() to a string
def _display(obj, *args):
    test = StringIO()
    obj.display(ostream=test, *args)
    return test.getvalue()


class GlobalClass(object):
    "test class for test_known_types"
    pass


class TestConfigDomains(unittest.TestCase):
    def test_PositiveInt(self):
        c = ConfigDict()
        c.declare('a', ConfigValue(5, PositiveInt))
        self.assertEqual(c.a, 5)
        c.a = 4.
        self.assertEqual(c.a, 4)
        c.a = 6
        self.assertEqual(c.a, 6)
        with self.assertRaises(ValueError):
            c.a = 2.6
        self.assertEqual(c.a, 6)
        with self.assertRaises(ValueError):
            c.a = 'a'
        self.assertEqual(c.a, 6)
        with self.assertRaises(ValueError):
            c.a = 0
        self.assertEqual(c.a, 6)
        with self.assertRaises(ValueError):
            c.a = -4
        self.assertEqual(c.a, 6)

    def test_NegativeInt(self):
        c = ConfigDict()
        c.declare('a', ConfigValue(-5, NegativeInt))
        self.assertEqual(c.a, -5)
        c.a = -4.
        self.assertEqual(c.a, -4)
        c.a = -6
        self.assertEqual(c.a, -6)
        with self.assertRaises(ValueError):
            c.a = -2.6
        self.assertEqual(c.a, -6)
        with self.assertRaises(ValueError):
            c.a = 'a'
        self.assertEqual(c.a, -6)
        with self.assertRaises(ValueError):
            c.a = 0
        self.assertEqual(c.a, -6)
        with self.assertRaises(ValueError):
            c.a = 4
        self.assertEqual(c.a, -6)

    def test_NonPositiveInt(self):
        c = ConfigDict()
        c.declare('a', ConfigValue(-5, NonPositiveInt))
        self.assertEqual(c.a, -5)
        c.a = -4.
        self.assertEqual(c.a, -4)
        c.a = -6
        self.assertEqual(c.a, -6)
        with self.assertRaises(ValueError):
            c.a = -2.6
        self.assertEqual(c.a, -6)
        with self.assertRaises(ValueError):
            c.a = 'a'
        self.assertEqual(c.a, -6)
        c.a = 0
        self.assertEqual(c.a, 0)
        with self.assertRaises(ValueError):
            c.a = 4
        self.assertEqual(c.a, 0)

    def test_NonNegativeInt(self):
        c = ConfigDict()
        c.declare('a', ConfigValue(5, NonNegativeInt))
        self.assertEqual(c.a, 5)
        c.a = 4.
        self.assertEqual(c.a, 4)
        c.a = 6
        self.assertEqual(c.a, 6)
        with self.assertRaises(ValueError):
            c.a = 2.6
        self.assertEqual(c.a, 6)
        with self.assertRaises(ValueError):
            c.a = 'a'
        self.assertEqual(c.a, 6)
        c.a = 0
        self.assertEqual(c.a, 0)
        with self.assertRaises(ValueError):
            c.a = -4
        self.assertEqual(c.a, 0)

    def test_PositiveFloat(self):
        c = ConfigDict()
        c.declare('a', ConfigValue(5, PositiveFloat))
        self.assertEqual(c.a, 5)
        c.a = 4.
        self.assertEqual(c.a, 4)
        c.a = 6
        self.assertEqual(c.a, 6)
        c.a = 2.6
        self.assertEqual(c.a, 2.6)
        with self.assertRaises(ValueError):
            c.a = 'a'
        self.assertEqual(c.a, 2.6)
        with self.assertRaises(ValueError):
            c.a = 0
        self.assertEqual(c.a, 2.6)
        with self.assertRaises(ValueError):
            c.a = -4
        self.assertEqual(c.a, 2.6)

    def test_NegativeFloat(self):
        c = ConfigDict()
        c.declare('a', ConfigValue(-5, NegativeFloat))
        self.assertEqual(c.a, -5)
        c.a = -4.
        self.assertEqual(c.a, -4)
        c.a = -6
        self.assertEqual(c.a, -6)
        c.a = -2.6
        self.assertEqual(c.a, -2.6)
        with self.assertRaises(ValueError):
            c.a = 'a'
        self.assertEqual(c.a, -2.6)
        with self.assertRaises(ValueError):
            c.a = 0
        self.assertEqual(c.a, -2.6)
        with self.assertRaises(ValueError):
            c.a = 4
        self.assertEqual(c.a, -2.6)

    def test_NonPositiveFloat(self):
        c = ConfigDict()
        c.declare('a', ConfigValue(-5, NonPositiveFloat))
        self.assertEqual(c.a, -5)
        c.a = -4.
        self.assertEqual(c.a, -4)
        c.a = -6
        self.assertEqual(c.a, -6)
        c.a = -2.6
        self.assertEqual(c.a, -2.6)
        with self.assertRaises(ValueError):
            c.a = 'a'
        self.assertEqual(c.a, -2.6)
        c.a = 0
        self.assertEqual(c.a, 0)
        with self.assertRaises(ValueError):
            c.a = 4
        self.assertEqual(c.a, 0)

    def test_NonNegativeFloat(self):
        c = ConfigDict()
        c.declare('a', ConfigValue(5, NonNegativeFloat))
        self.assertEqual(c.a, 5)
        c.a = 4.
        self.assertEqual(c.a, 4)
        c.a = 6
        self.assertEqual(c.a, 6)
        c.a = 2.6
        self.assertEqual(c.a, 2.6)
        with self.assertRaises(ValueError):
            c.a = 'a'
        self.assertEqual(c.a, 2.6)
        c.a = 0
        self.assertEqual(c.a, 0)
        with self.assertRaises(ValueError):
            c.a = -4
        self.assertEqual(c.a, 0)

    def test_In(self):
        c = ConfigDict()
        c.declare('a', ConfigValue(None, In([1,3,5])))
        self.assertEqual(c.a, None)
        c.a = 3
        self.assertEqual(c.a, 3)
        with self.assertRaises(ValueError):
            c.a = 2
        self.assertEqual(c.a, 3)
        with self.assertRaises(ValueError):
            c.a = {}
        self.assertEqual(c.a, 3)
        with self.assertRaises(ValueError):
            c.a = '1'
        self.assertEqual(c.a, 3)

        c.declare('b', ConfigValue(None, In([1,3,5], int)))
        self.assertEqual(c.b, None)
        c.b = 3
        self.assertEqual(c.b, 3)
        with self.assertRaises(ValueError):
            c.b = 2
        self.assertEqual(c.b, 3)
        with self.assertRaises(ValueError):
            c.b = {}
        self.assertEqual(c.b, 3)
        c.b = '1'
        self.assertEqual(c.b, 1)

    def test_In_enum(self):
        class TestEnum(enum.Enum):
            ITEM_ONE = 1
            ITEM_TWO = 'two'

        cfg = ConfigDict()
        cfg.declare('enum', ConfigValue(
            default=TestEnum.ITEM_TWO,
            domain=In(TestEnum)
        ))
        self.assertEqual(cfg.enum, TestEnum.ITEM_TWO)
        cfg.enum = 'ITEM_ONE'
        self.assertEqual(cfg.enum, TestEnum.ITEM_ONE)
        cfg.enum = TestEnum.ITEM_TWO
        self.assertEqual(cfg.enum, TestEnum.ITEM_TWO)
        cfg.enum = 1
        self.assertEqual(cfg.enum, TestEnum.ITEM_ONE)
        cfg.enum = 'two'
        self.assertEqual(cfg.enum, TestEnum.ITEM_TWO)
        with self.assertRaisesRegex(ValueError, '.*3 is not a valid'):
            cfg.enum = 3
        with self.assertRaisesRegex(ValueError, '.*invalid value'):
            cfg.enum ='ITEM_THREE'


    def test_Path(self):
        def norm(x):
            if cwd[1] == ':' and x[0] == '/':
                x = cwd[:2] + x
            return x.replace('/',os.path.sep)
        cwd = os.getcwd() + os.path.sep
        c = ConfigDict()

        c.declare('a', ConfigValue(None, Path()))
        self.assertEqual(c.a, None)
        c.a = "/a/b/c"
        self.assertTrue(os.path.sep in c.a)
        self.assertEqual(c.a, norm('/a/b/c'))
        c.a = "a/b/c"
        self.assertTrue(os.path.sep in c.a)
        self.assertEqual(c.a, norm(cwd+'a/b/c'))
        c.a = "${CWD}/a/b/c"
        self.assertTrue(os.path.sep in c.a)
        self.assertEqual(c.a, norm(cwd+'a/b/c'))
        c.a = None
        self.assertIs(c.a, None)

        c.declare('b', ConfigValue(None, Path('rel/path')))
        self.assertEqual(c.b, None)
        c.b = "/a/b/c"
        self.assertTrue(os.path.sep in c.b)
        self.assertEqual(c.b, norm('/a/b/c'))
        c.b = "a/b/c"
        self.assertTrue(os.path.sep in c.b)
        self.assertEqual(c.b, norm(cwd+'rel/path/a/b/c'))
        c.b = "${CWD}/a/b/c"
        self.assertTrue(os.path.sep in c.b)
        self.assertEqual(c.b, norm(cwd+'a/b/c'))
        c.b = None
        self.assertIs(c.b, None)

        c.declare('c', ConfigValue(None, Path('/my/dir')))
        self.assertEqual(c.c, None)
        c.c = "/a/b/c"
        self.assertTrue(os.path.sep in c.c)
        self.assertEqual(c.c, norm('/a/b/c'))
        c.c = "a/b/c"
        self.assertTrue(os.path.sep in c.c)
        self.assertEqual(c.c, norm('/my/dir/a/b/c'))
        c.c = "${CWD}/a/b/c"
        self.assertTrue(os.path.sep in c.c)
        self.assertEqual(c.c, norm(cwd+'a/b/c'))
        c.c = None
        self.assertIs(c.c, None)

        c.declare('d_base', ConfigValue("${CWD}", str))
        c.declare('d', ConfigValue(None, Path(c.get('d_base'))))
        self.assertEqual(c.d, None)
        c.d = "/a/b/c"
        self.assertTrue(os.path.sep in c.d)
        self.assertEqual(c.d, norm('/a/b/c'))
        c.d = "a/b/c"
        self.assertTrue(os.path.sep in c.d)
        self.assertEqual(c.d, norm(cwd+'a/b/c'))
        c.d = "${CWD}/a/b/c"
        self.assertTrue(os.path.sep in c.d)
        self.assertEqual(c.d, norm(cwd+'a/b/c'))

        c.d_base = '/my/dir'
        c.d = "/a/b/c"
        self.assertTrue(os.path.sep in c.d)
        self.assertEqual(c.d, norm('/a/b/c'))
        c.d = "a/b/c"
        self.assertTrue(os.path.sep in c.d)
        self.assertEqual(c.d, norm('/my/dir/a/b/c'))
        c.d = "${CWD}/a/b/c"
        self.assertTrue(os.path.sep in c.d)
        self.assertEqual(c.d, norm(cwd+'a/b/c'))

        c.d_base = 'rel/path'
        c.d = "/a/b/c"
        self.assertTrue(os.path.sep in c.d)
        self.assertEqual(c.d, norm('/a/b/c'))
        c.d = "a/b/c"
        self.assertTrue(os.path.sep in c.d)
        self.assertEqual(c.d, norm(cwd+'rel/path/a/b/c'))
        c.d = "${CWD}/a/b/c"
        self.assertTrue(os.path.sep in c.d)
        self.assertEqual(c.d, norm(cwd+'a/b/c'))

        try:
            Path.SuppressPathExpansion = True
            c.d = "/a/b/c"
            self.assertTrue('/' in c.d)
            self.assertTrue('\\' not in c.d)
            self.assertEqual(c.d, '/a/b/c')
            c.d = "a/b/c"
            self.assertTrue('/' in c.d)
            self.assertTrue('\\' not in c.d)
            self.assertEqual(c.d, 'a/b/c')
            c.d = "${CWD}/a/b/c"
            self.assertTrue('/' in c.d)
            self.assertTrue('\\' not in c.d)
            self.assertEqual(c.d, "${CWD}/a/b/c")
        finally:
            Path.SuppressPathExpansion = False

    def test_PathList(self):
        def norm(x):
            if cwd[1] == ':' and x[0] == '/':
                x = cwd[:2] + x
            return x.replace('/',os.path.sep)
        cwd = os.getcwd() + os.path.sep
        c = ConfigDict()

        c.declare('a', ConfigValue(None, PathList()))
        self.assertEqual(c.a, None)
        c.a = "/a/b/c"
        self.assertEqual(len(c.a), 1)
        self.assertTrue(os.path.sep in c.a[0])
        self.assertEqual(c.a[0], norm('/a/b/c'))
        c.a = None
        self.assertIsNone(c.a)

        c.a = ["a/b/c", "/a/b/c", "${CWD}/a/b/c"]
        self.assertEqual(len(c.a), 3)
        self.assertTrue(os.path.sep in c.a[0])
        self.assertEqual(c.a[0], norm(cwd+'a/b/c'))
        self.assertTrue(os.path.sep in c.a[1])
        self.assertEqual(c.a[1], norm('/a/b/c'))
        self.assertTrue(os.path.sep in c.a[2])
        self.assertEqual(c.a[2], norm(cwd+'a/b/c'))

        c.a = ()
        self.assertEqual(len(c.a), 0)
        self.assertIs(type(c.a), list)

    def test_Module(self):
        c = ConfigDict()

        c.declare('a', ConfigValue(domain=Module(), default=None))
        self.assertEqual(c.a, None)

        # Set using python module name to be imported
        c.a = 'os.path'
        import os.path
        self.assertIs(c.a, os.path)

        # Set to python module object
        import os
        c.a = os
        self.assertIs(c.a, os)

        # Set using path to python file
        this_file = __file__
        this_folder = os.path.dirname(__file__)
        to_import = os.path.join(this_folder, 'test_config.py')
        c.a = to_import
        self.assertEqual(c.a.__file__, to_import)

    def test_ConfigEnum(self):
        out = StringIO()
        with LoggingIntercept(out):
            class TestEnum(ConfigEnum):
                ITEM_ONE = 1
                ITEM_TWO = 2
        self.assertIn('The ConfigEnum base class is deprecated', out.getvalue())
        self.assertEqual(TestEnum.from_enum_or_string(1),
                TestEnum.ITEM_ONE)
        self.assertEqual(TestEnum.from_enum_or_string(
            TestEnum.ITEM_TWO), TestEnum.ITEM_TWO)
        self.assertEqual(TestEnum.from_enum_or_string('ITEM_ONE'),
                TestEnum.ITEM_ONE)

        cfg = ConfigDict()
        cfg.declare('enum', ConfigValue(
            default=2,
            domain=TestEnum.from_enum_or_string
        ))
        self.assertEqual(cfg.enum, TestEnum.ITEM_TWO)
        cfg.enum = 'ITEM_ONE'
        self.assertEqual(cfg.enum, TestEnum.ITEM_ONE)
        cfg.enum = TestEnum.ITEM_TWO
        self.assertEqual(cfg.enum, TestEnum.ITEM_TWO)
        cfg.enum = 1
        self.assertEqual(cfg.enum, TestEnum.ITEM_ONE)
        with self.assertRaisesRegex(ValueError, '.*3 is not a valid'):
            cfg.enum = 3
        with self.assertRaisesRegex(ValueError, '.*invalid value'):
            cfg.enum ='ITEM_THREE'

    def test_DynamicImplicitDomain(self):
        def _rule(key, val):
            ans = ConfigDict()
            if 'i' in key:
                ans.declare('option_i', ConfigValue(domain=int, default=1))
            if 'f' in key:
                ans.declare('option_f', ConfigValue(domain=float, default=2))
            if 's' in key:
                ans.declare('option_s', ConfigValue(domain=str, default=3))
            if 'l' in key:
                raise ValueError('invalid key: %s' % key)
            return ans(val)
        cfg = ConfigDict(
            implicit=True, implicit_domain=DynamicImplicitDomain(_rule))
        self.assertEqual(len(cfg), 0)
        test = cfg({'hi': {'option_i': 10},
                    'fast': {'option_f': 20}})
        self.assertEqual(len(test), 2)
        self.assertEqual(test.hi.value(), {'option_i': 10})
        self.assertEqual(test.fast.value(), {'option_f': 20, 'option_s': '3'})

        test2 = cfg(test)
        self.assertIsNot(test.hi, test2.hi)
        self.assertIsNot(test.fast, test2.fast)
        self.assertEqual(test.value(), test2.value())

        self.assertEqual(len(test2), 2)
        fit = test2.get('fit', {})
        self.assertEqual(len(test2), 2)
        self.assertEqual(fit.value(), {'option_f': 2, 'option_i': 1})

        with self.assertRaisesRegex(ValueError, "invalid key: fail"):
            test = cfg({'hi': {'option_i': 10},
                        'fast': {'option_f': 20},
                        'fail': {'option_f': 20}})


class TestImmutableConfigValue(unittest.TestCase):
    def test_immutable_config_value(self):
        config = ConfigDict()
        config.declare('a', ConfigValue(default=1, domain=int))
        config.declare('b', ConfigValue(default=1, domain=int))
        config.a = 2
        config.b = 3
        self.assertEqual(config.a, 2)
        self.assertEqual(config.b, 3)
        locker = MarkImmutable(config.get('a'), config.get('b'))
        with self.assertRaisesRegex(RuntimeError, 'is currently immutable'):
            config.a = 4
        with self.assertRaisesRegex(RuntimeError, 'is currently immutable'):
            config.b = 5
        config.a = 2
        config.b = 3
        self.assertEqual(config.a, 2)
        self.assertEqual(config.b, 3)
        locker.release_lock()
        config.a = 4
        config.b = 5
        self.assertEqual(config.a, 4)
        self.assertEqual(config.b, 5)
        with self.assertRaisesRegex(
                ValueError,
                'Only ConfigValue instances can be marked immutable'):
            locker = MarkImmutable(config.get('a'), config.b)
        self.assertEqual(type(config.get('a')), ConfigValue)
        config.a = 6
        self.assertEqual(config.a, 6)

        config.declare('c', ConfigValue(default=-1, domain=int))
        locker = MarkImmutable(config.get('a'), config.get('b'))
        # Making a copy of an immutable config value results in a
        # *mutable* config value
        config2 = config({'c': -2})
        self.assertEqual(config2.a, 6)
        self.assertEqual(config2.b, 5)
        self.assertEqual(config2.c, -2)
        self.assertIs(type(config2.get('a')), ConfigValue)
        self.assertIs(type(config2.get('b')), ConfigValue)
        self.assertIs(type(config2.get('c')), ConfigValue)
        # you can even update the original, as long as you don't change
        # the immutable value:
        config.set_value(config2)
        self.assertEqual(config.a, 6)
        self.assertEqual(config.b, 5)
        self.assertEqual(config.c, -2)
        self.assertIs(type(config.get('a')), ImmutableConfigValue)
        self.assertIs(type(config.get('b')), ImmutableConfigValue)
        self.assertIs(type(config.get('c')), ConfigValue)

        # Making a copy of an immutable config value results in a
        # *mutable* config value, even if you change the value of
        # something that is currently immutable
        config3 = config({'a': 1})
        self.assertEqual(config3.a, 1)
        self.assertEqual(config3.b, 5)
        self.assertEqual(config3.c, -2)
        self.assertIs(type(config3.get('a')), ConfigValue)
        self.assertIs(type(config3.get('b')), ConfigValue)
        self.assertIs(type(config3.get('c')), ConfigValue)
        # but attempting to update the original will generate an
        # exception
        with self.assertRaisesRegex(RuntimeError, ' is currently immutable'):
            config.set_value(config3)
        locker.release_lock()

        # test reset
        config.reset()
        self.assertEqual(config.a, 1)
        self.assertEqual(config.b, 1)
        with locker:
            # Reset is OK as long as the values are all currently at
            # their defaults
            config.reset()
            self.assertEqual(config.a, 1)
            self.assertEqual(config.b, 1)

        config.a = 2
        with locker:
            # But if reset would change an immutable value you will get
            # an exception
            with self.assertRaisesRegex(RuntimeError, 'is currently immutable'):
                config.reset()


class TestConfig(unittest.TestCase):

    def setUp(self):
        # Save the original environment, then force a fixed column width
        # so tests do not fail on some platforms (notably, OSX)
        self.original_environ, os.environ = os.environ, os.environ.copy()
        os.environ["COLUMNS"] = "80"

        self.config = config = ConfigDict(
            "Basic configuration for Flushing models", implicit=True)
        net = config.declare('network', ConfigDict())
        net.declare('epanet file',
                    ConfigValue('Net3.inp', str, 'EPANET network inp file',
                                None)).declare_as_argument(dest='epanet')

        sc = config.declare(
            'scenario',
            ConfigDict(
                "Single scenario block", implicit=True, implicit_domain=str))
        sc.declare('scenario file', ConfigValue(
            'Net3.tsg', str,
            'Scenario generation file, see the TEVASIM documentation',
            """This is the (long) documentation for the 'scenario file'
            parameter.  It contains multiple lines, and some internal
            formatting; like a bulleted list:
              - item 1
              - item 2
            """)).declare_as_argument(group='Scenario definition')
        sc.declare('merlion', ConfigValue(
            default=False,
            domain=bool,
            description='Water quality model',
            doc="""

            This is the (long) documentation for the 'merlion'
            parameter.  It contains multiple lines, but no apparent internal
            formatting; so the outputter should re-wrap everything."""
        )).declare_as_argument(group='Scenario definition')
        sc.declare('detection',
                   ConfigValue(
                       # Note use of lambda for an "integer list domain"
                       [1, 2, 3],
                       lambda x: list(int(i) for i in x),
                       'Sensor placement list, epanetID',
                       None))

        config.declare('scenarios', ConfigList([], sc,
                                               "List of scenario blocks", None))

        config.declare('nodes', ConfigList(
            [], ConfigValue(0, int, 'Node ID', None), "List of node IDs", None))

        im = config.declare('impact', ConfigDict())
        im.declare('metric', ConfigValue(
            'MC', str, 'Population or network based impact metric', None))

        fl = config.declare('flushing', ConfigDict())
        n = fl.declare('flush nodes', ConfigDict())
        n.declare('feasible nodes', ConfigValue(
            'ALL', str, 'ALL, NZD, NONE, list or filename', None))
        n.declare('infeasible nodes', ConfigValue(
            'NONE', str, 'ALL, NZD, NONE, list or filename', None))
        n.declare('max nodes',
                  ConfigValue(2, int, 'Maximum number of nodes to flush', None))
        n.declare('rate', ConfigValue(600, float, 'Flushing rate [gallons/min]',
                                      None))
        n.declare('response time', ConfigValue(
            60, float, 'Time [min] between detection and flushing', None))
        n.declare('duration', ConfigValue(600, float, 'Time [min] for flushing',
                                          None))

        v = fl.declare('close valves', ConfigDict())
        v.declare('feasible pipes', ConfigValue(
            'ALL', str, 'ALL, DIAM min max [inch], NONE, list or filename',
            None))
        v.declare('infeasible pipes', ConfigValue(
            'NONE', str, 'ALL, DIAM min max [inch], NONE, list or filename',
            None))
        v.declare('max pipes',
                  ConfigValue(2, int, 'Maximum number of pipes to close', None))
        v.declare('response time', ConfigValue(
            60, float, 'Time [min] between detection and closing valves', None))

        self._reference = {
            'network': {
                'epanet file': 'Net3.inp'
            },
            'scenario': {
                'detection': [1, 2, 3],
                'scenario file': 'Net3.tsg',
                'merlion': False
            },
            'scenarios': [],
            'nodes': [],
            'impact': {
                'metric': 'MC'
            },
            'flushing': {
                'close valves': {
                    'infeasible pipes': 'NONE',
                    'max pipes': 2,
                    'feasible pipes': 'ALL',
                    'response time': 60.0
                },
                'flush nodes': {
                    'feasible nodes': 'ALL',
                    'max nodes': 2,
                    'infeasible nodes': 'NONE',
                    'rate': 600.0,
                    'duration': 600.0,
                    'response time': 60.0
                },
            },
        }
    def tearDown(self):
        # Restore the original environment
        os.environ = self.original_environ

    # Utility method for generating and validating a template description
    def _validateTemplate(self, config, reference_template, **kwds):
        test = config.generate_yaml_template(**kwds)
        width = kwds.get('width', 80)
        indent = kwds.get('indent_spacing', 2)
        sys.stdout.write(test)
        for l in test.splitlines():
            self.assertLessEqual(len(l), width)
            if l.strip().startswith("#"):
                continue
            self.assertEqual((len(l) - len(l.lstrip())) % indent, 0)
        self.assertEqual(test, reference_template)

    def test_template_default(self):
        reference_template = """# Basic configuration for Flushing models
network:
  epanet file: Net3.inp     # EPANET network inp file
scenario:                   # Single scenario block
  scenario file: Net3.tsg   # Scenario generation file, see the TEVASIM
                            #   documentation
  merlion: false            # Water quality model
  detection: [1, 2, 3]      # Sensor placement list, epanetID
scenarios: []               # List of scenario blocks
nodes: []                   # List of node IDs
impact:
  metric: MC                # Population or network based impact metric
flushing:
  flush nodes:
    feasible nodes: ALL     # ALL, NZD, NONE, list or filename
    infeasible nodes: NONE  # ALL, NZD, NONE, list or filename
    max nodes: 2            # Maximum number of nodes to flush
    rate: 600.0             # Flushing rate [gallons/min]
    response time: 60.0     # Time [min] between detection and flushing
    duration: 600.0         # Time [min] for flushing
  close valves:
    feasible pipes: ALL     # ALL, DIAM min max [inch], NONE, list or filename
    infeasible pipes: NONE  # ALL, DIAM min max [inch], NONE, list or filename
    max pipes: 2            # Maximum number of pipes to close
    response time: 60.0     # Time [min] between detection and closing valves
"""
        self._validateTemplate(self.config, reference_template)

    def test_template_3space(self):
        reference_template = """# Basic configuration for Flushing models
network:
   epanet file: Net3.inp      # EPANET network inp file
scenario:                     # Single scenario block
   scenario file: Net3.tsg    # Scenario generation file, see the TEVASIM
                              #   documentation
   merlion: false             # Water quality model
   detection: [1, 2, 3]       # Sensor placement list, epanetID
scenarios: []                 # List of scenario blocks
nodes: []                     # List of node IDs
impact:
   metric: MC                 # Population or network based impact metric
flushing:
   flush nodes:
      feasible nodes: ALL     # ALL, NZD, NONE, list or filename
      infeasible nodes: NONE  # ALL, NZD, NONE, list or filename
      max nodes: 2            # Maximum number of nodes to flush
      rate: 600.0             # Flushing rate [gallons/min]
      response time: 60.0     # Time [min] between detection and flushing
      duration: 600.0         # Time [min] for flushing
   close valves:
      feasible pipes: ALL     # ALL, DIAM min max [inch], NONE, list or
                              #   filename
      infeasible pipes: NONE  # ALL, DIAM min max [inch], NONE, list or
                              #   filename
      max pipes: 2            # Maximum number of pipes to close
      response time: 60.0     # Time [min] between detection and closing
                              #   valves
"""
        self._validateTemplate(self.config, reference_template,
                               indent_spacing=3)

    def test_template_4space(self):
        reference_template = """# Basic configuration for Flushing models
network:
    epanet file: Net3.inp       # EPANET network inp file
scenario:                       # Single scenario block
    scenario file: Net3.tsg     # Scenario generation file, see the TEVASIM
                                #   documentation
    merlion: false              # Water quality model
    detection: [1, 2, 3]        # Sensor placement list, epanetID
scenarios: []                   # List of scenario blocks
nodes: []                       # List of node IDs
impact:
    metric: MC                  # Population or network based impact metric
flushing:
    flush nodes:
        feasible nodes: ALL     # ALL, NZD, NONE, list or filename
        infeasible nodes: NONE  # ALL, NZD, NONE, list or filename
        max nodes: 2            # Maximum number of nodes to flush
        rate: 600.0             # Flushing rate [gallons/min]
        response time: 60.0     # Time [min] between detection and flushing
        duration: 600.0         # Time [min] for flushing
    close valves:
        feasible pipes: ALL     # ALL, DIAM min max [inch], NONE, list or
                                #   filename
        infeasible pipes: NONE  # ALL, DIAM min max [inch], NONE, list or
                                #   filename
        max pipes: 2            # Maximum number of pipes to close
        response time: 60.0     # Time [min] between detection and closing
                                #   valves
"""
        self._validateTemplate(self.config, reference_template,
                               indent_spacing=4)

    def test_template_3space_narrow(self):
        reference_template = """# Basic configuration for Flushing models
network:
   epanet file: Net3.inp    # EPANET network inp file
scenario:                   # Single scenario block
   scenario file: Net3.tsg  # Scenario generation file, see the TEVASIM
                            #   documentation
   merlion: false           # Water quality model
   detection: [1, 2, 3]     # Sensor placement list, epanetID
scenarios: []               # List of scenario blocks
nodes: []                   # List of node IDs
impact:
   metric: MC               # Population or network based impact metric
flushing:
   flush nodes:
      feasible nodes: ALL     # ALL, NZD, NONE, list or filename
      infeasible nodes: NONE  # ALL, NZD, NONE, list or filename
      max nodes: 2            # Maximum number of nodes to flush
      rate: 600.0             # Flushing rate [gallons/min]
      response time: 60.0     # Time [min] between detection and
                              #   flushing
      duration: 600.0         # Time [min] for flushing
   close valves:
      feasible pipes: ALL     # ALL, DIAM min max [inch], NONE, list or
                              #   filename
      infeasible pipes: NONE  # ALL, DIAM min max [inch], NONE, list or
                              #   filename
      max pipes: 2            # Maximum number of pipes to close
      response time: 60.0     # Time [min] between detection and closing
                              #   valves
"""
        self._validateTemplate(self.config, reference_template,
                               indent_spacing=3, width=72)

    def test_display_default(self):
        reference = """network:
  epanet file: Net3.inp
scenario:
  scenario file: Net3.tsg
  merlion: false
  detection: [1, 2, 3]
scenarios: []
nodes: []
impact:
  metric: MC
flushing:
  flush nodes:
    feasible nodes: ALL
    infeasible nodes: NONE
    max nodes: 2
    rate: 600.0
    response time: 60.0
    duration: 600.0
  close valves:
    feasible pipes: ALL
    infeasible pipes: NONE
    max pipes: 2
    response time: 60.0
"""
        test = _display(self.config)
        sys.stdout.write(test)
        self.assertEqual(test, reference)

    def test_display_list(self):
        reference = """network:
  epanet file: Net3.inp
scenario:
  scenario file: Net3.tsg
  merlion: false
  detection: [1, 2, 3]
scenarios:
  -
    scenario file: Net3.tsg
    merlion: false
    detection: [1, 2, 3]
  -
    scenario file: Net3.tsg
    merlion: true
    detection: []
nodes: []
impact:
  metric: MC
flushing:
  flush nodes:
    feasible nodes: ALL
    infeasible nodes: NONE
    max nodes: 2
    rate: 600.0
    response time: 60.0
    duration: 600.0
  close valves:
    feasible pipes: ALL
    infeasible pipes: NONE
    max pipes: 2
    response time: 60.0
"""
        self.config['scenarios'].append()
        self.config['scenarios'].append({'merlion': True, 'detection': []})
        test = _display(self.config)
        sys.stdout.write(test)
        self.assertEqual(test, reference)

    def test_display_userdata_default(self):
        test = _display(self.config, 'userdata')
        sys.stdout.write(test)
        self.assertEqual(test, "")

    def test_display_userdata_list(self):
        self.config['scenarios'].append()
        test = _display(self.config, 'userdata')
        sys.stdout.write(test)
        self.assertEqual(test, """scenarios:
  -
""")

    def test_display_userdata_list_nonDefault(self):
        self.config['scenarios'].append()
        self.config['scenarios'].append({'merlion': True, 'detection': []})
        test = _display(self.config, 'userdata')
        sys.stdout.write(test)
        self.assertEqual(test, """scenarios:
  -
  -
    merlion: true
    detection: []
""")

    def test_display_userdata_add_block(self):
        self.config.add("foo", ConfigValue(0, int, None, None))
        self.config.add("bar", ConfigDict())
        test = _display(self.config, 'userdata')
        sys.stdout.write(test)
        self.assertEqual(test, """foo: 0
bar:
""")

    def test_display_userdata_add_block_nonDefault(self):
        self.config.add("foo", ConfigValue(0, int, None, None))
        self.config.add("bar", ConfigDict(implicit=True)) \
                   .add("baz", ConfigDict())
        test = _display(self.config, 'userdata')
        sys.stdout.write(test)
        self.assertEqual(test, """foo: 0
bar:
  baz:
""")

    def test_display_userdata_declare_block(self):
        self.config.declare("foo", ConfigValue(0, int, None, None))
        self.config.declare("bar", ConfigDict())
        test = _display(self.config, 'userdata')
        sys.stdout.write(test)
        self.assertEqual(test, "")

    def test_display_userdata_declare_block_nonDefault(self):
        self.config.declare("foo", ConfigValue(0, int, None, None))
        self.config.declare("bar", ConfigDict(implicit=True)) \
                   .add("baz", ConfigDict())
        test = _display(self.config, 'userdata')
        sys.stdout.write(test)
        self.assertEqual(test, "bar:\n  baz:\n")

    def test_unusedUserValues_default(self):
        test = '\n'.join(x.name(True) for x in self.config.unused_user_values())
        sys.stdout.write(test)
        self.assertEqual(test, "")

    def test_unusedUserValues_scalar(self):
        self.config['scenario']['merlion'] = True
        test = '\n'.join(x.name(True) for x in self.config.unused_user_values())
        sys.stdout.write(test)
        self.assertEqual(test, "scenario.merlion")

    def test_unusedUserValues_list(self):
        self.config['scenarios'].append()
        test = '\n'.join(x.name(True) for x in self.config.unused_user_values())
        sys.stdout.write(test)
        self.assertEqual(test, """scenarios[0]""")

    def test_unusedUserValues_list_nonDefault(self):
        self.config['scenarios'].append()
        self.config['scenarios'].append({'merlion': True, 'detection': []})
        test = '\n'.join(x.name(True) for x in self.config.unused_user_values())
        sys.stdout.write(test)
        self.assertEqual(test, """scenarios[0]
scenarios[1]
scenarios[1].merlion
scenarios[1].detection""")

    def test_unusedUserValues_list_nonDefault_listAccessed(self):
        self.config['scenarios'].append()
        self.config['scenarios'].append({'merlion': True, 'detection': []})
        for x in self.config['scenarios']:
            pass
        test = '\n'.join(x.name(True) for x in self.config.unused_user_values())
        sys.stdout.write(test)
        self.assertEqual(test, """scenarios[0]
scenarios[1]
scenarios[1].merlion
scenarios[1].detection""")

    def test_unusedUserValues_list_nonDefault_itemAccessed(self):
        self.config['scenarios'].append()
        self.config['scenarios'].append({'merlion': True, 'detection': []})
        self.config['scenarios'][1]['merlion']
        test = '\n'.join(x.name(True) for x in self.config.unused_user_values())
        sys.stdout.write(test)
        self.assertEqual(test, """scenarios[0]
scenarios[1].detection""")

    def test_unusedUserValues_add_topBlock(self):
        self.config.add('foo', ConfigDict())
        test = '\n'.join(x.name(True) for x in self.config.unused_user_values())
        sys.stdout.write(test)
        self.assertEqual(test, "foo")
        test = '\n'.join(x.name(True) for x in
                         self.config.foo.unused_user_values())
        sys.stdout.write(test)
        self.assertEqual(test, "foo")

    def test_unusedUserValues_add_subBlock(self):
        self.config['scenario'].add('foo', ConfigDict())
        test = '\n'.join(x.name(True) for x in self.config.unused_user_values())
        sys.stdout.write(test)
        self.assertEqual(test, """scenario.foo""")

    def test_unusedUserValues_declare_topBlock(self):
        self.config.declare('foo', ConfigDict())
        test = '\n'.join(x.name(True) for x in self.config.unused_user_values())
        sys.stdout.write(test)
        self.assertEqual(test, "")

    def test_unusedUserValues_declare_subBlock(self):
        self.config['scenario'].declare('foo', ConfigDict())
        test = '\n'.join(x.name(True) for x in self.config.unused_user_values())
        sys.stdout.write(test)
        self.assertEqual(test, "")

    def test_UserValues_default(self):
        test = '\n'.join(x.name(True) for x in self.config.user_values())
        sys.stdout.write(test)
        self.assertEqual(test, "")

    def test_UserValues_scalar(self):
        self.config['scenario']['merlion'] = True
        test = '\n'.join(x.name(True) for x in self.config.user_values())
        sys.stdout.write(test)
        self.assertEqual(test, "scenario.merlion")

    def test_UserValues_list(self):
        self.config['scenarios'].append()
        test = '\n'.join(x.name(True) for x in self.config.user_values())
        sys.stdout.write(test)
        self.assertEqual(test, """scenarios[0]""")

    def test_UserValues_list_nonDefault(self):
        self.config['scenarios'].append()
        self.config['scenarios'].append({'merlion': True, 'detection': []})
        test = '\n'.join(x.name(True) for x in self.config.user_values())
        sys.stdout.write(test)
        self.assertEqual(test, """scenarios[0]
scenarios[1]
scenarios[1].merlion
scenarios[1].detection""")

    def test_UserValues_list_nonDefault_listAccessed(self):
        self.config['scenarios'].append()
        self.config['scenarios'].append({'merlion': True, 'detection': []})
        for x in self.config['scenarios']:
            pass
        test = '\n'.join(x.name(True) for x in self.config.user_values())
        sys.stdout.write(test)
        self.assertEqual(test, """scenarios[0]
scenarios[1]
scenarios[1].merlion
scenarios[1].detection""")

    def test_UserValues_list_nonDefault_itemAccessed(self):
        self.config['scenarios'].append()
        self.config['scenarios'].append({'merlion': True, 'detection': []})
        self.config['scenarios'][1]['merlion']
        test = '\n'.join(x.name(True) for x in self.config.user_values())
        sys.stdout.write(test)
        self.assertEqual(test, """scenarios[0]
scenarios[1]
scenarios[1].merlion
scenarios[1].detection""")

    def test_UserValues_add_topBlock(self):
        self.config.add('foo', ConfigDict())
        test = '\n'.join(x.name(True) for x in self.config.user_values())
        sys.stdout.write(test)
        self.assertEqual(test, "foo")
        test = '\n'.join(x.name(True) for x in self.config.foo.user_values())
        sys.stdout.write(test)
        self.assertEqual(test, "foo")

    def test_UserValues_add_subBlock(self):
        self.config['scenario'].add('foo', ConfigDict())
        test = '\n'.join(x.name(True) for x in self.config.user_values())
        sys.stdout.write(test)
        self.assertEqual(test, """scenario.foo""")

    def test_UserValues_declare_topBlock(self):
        self.config.declare('foo', ConfigDict())
        test = '\n'.join(x.name(True) for x in self.config.user_values())
        sys.stdout.write(test)
        self.assertEqual(test, "")

    def test_UserValues_declare_subBlock(self):
        self.config['scenario'].declare('foo', ConfigDict())
        test = '\n'.join(x.name(True) for x in self.config.user_values())
        sys.stdout.write(test)
        self.assertEqual(test, "")

    @unittest.skipIf(not yaml_available, "Test requires PyYAML")
    def test_parseDisplayAndValue_default(self):
        test = _display(self.config)
        sys.stdout.write(test)
        self.assertEqual(yaml_load(test), self.config.value())

    @unittest.skipIf(not yaml_available, "Test requires PyYAML")
    def test_parseDisplayAndValue_list(self):
        self.config['scenarios'].append()
        self.config['scenarios'].append({'merlion': True, 'detection': []})
        test = _display(self.config)
        sys.stdout.write(test)
        self.assertEqual(yaml_load(test), self.config.value())

    @unittest.skipIf(not yaml_available, "Test requires PyYAML")
    def test_parseDisplay_userdata_default(self):
        test = _display(self.config, 'userdata')
        sys.stdout.write(test)
        self.assertEqual(yaml_load(test), None)

    @unittest.skipIf(not yaml_available, "Test requires PyYAML")
    def test_parseDisplay_userdata_list(self):
        self.config['scenarios'].append()
        test = _display(self.config, 'userdata')
        sys.stdout.write(test)
        self.assertEqual(yaml_load(test), {'scenarios': [None]})

    @unittest.skipIf(not yaml_available, "Test requires PyYAML")
    def test_parseDisplay_userdata_list_nonDefault(self):
        self.config['scenarios'].append()
        self.config['scenarios'].append({'merlion': True, 'detection': []})
        test = _display(self.config,'userdata')
        sys.stdout.write(test)
        self.assertEqual(
            yaml_load(test), {'scenarios':
                                  [None, {'merlion': True,
                                          'detection': []}]})

    @unittest.skipIf(not yaml_available, "Test requires PyYAML")
    def test_parseDisplay_userdata_add_block(self):
        self.config.add("foo", ConfigValue(0, int, None, None))
        self.config.add("bar", ConfigDict())
        test = _display(self.config, 'userdata')
        sys.stdout.write(test)
        self.assertEqual(yaml_load(test), {'foo': 0, 'bar': None})

    @unittest.skipIf(not yaml_available, "Test requires PyYAML")
    def test_parseDisplay_userdata_add_block_nonDefault(self):
        self.config.add("foo", ConfigValue(0, int, None, None))
        self.config.add("bar", ConfigDict(implicit=True)) \
                   .add("baz", ConfigDict())
        test = _display(self.config, 'userdata')
        sys.stdout.write(test)
        self.assertEqual(yaml_load(test), {'bar': {'baz': None}, foo: 0})

    @unittest.skipIf(not yaml_available, "Test requires PyYAML")
    def test_parseDisplay_userdata_add_block(self):
        self.config.declare("foo", ConfigValue(0, int, None, None))
        self.config.declare("bar", ConfigDict())
        test = _display(self.config, 'userdata')
        sys.stdout.write(test)
        self.assertEqual(yaml_load(test), None)

    @unittest.skipIf(not yaml_available, "Test requires PyYAML")
    def test_parseDisplay_userdata_add_block_nonDefault(self):
        self.config.declare("foo", ConfigValue(0, int, None, None))
        self.config.declare("bar", ConfigDict(implicit=True)) \
                   .add("baz", ConfigDict())
        test = _display(self.config, 'userdata')
        sys.stdout.write(test)
        self.assertEqual(yaml_load(test), {'bar': {'baz': None}})

    def test_value_ConfigValue(self):
        val = self.config['flushing']['flush nodes']['rate']
        self.assertIs(type(val), float)
        self.assertEqual(val, 600.0)

    def test_value_ConfigList_empty(self):
        val = self.config['nodes'].value()
        self.assertIs(type(val), list)
        self.assertEqual(val, [])

    def test_value_ConfigList_simplePopulated(self):
        self.config['nodes'].append('1')
        self.config['nodes'].append(3)
        self.config['nodes'].append()
        val = self.config['nodes'].value()
        self.assertIs(type(val), list)
        self.assertEqual(len(val), 3)
        self.assertEqual(val, [1, 3, 0])

    def test_value_ConfigList_complexPopulated(self):
        self.config['scenarios'].append()
        val = self.config['scenarios'].value()
        self.assertIs(type(val), list)
        self.assertEqual(len(val), 1)
        self.assertEqual(val, [{'detection': [1, 2, 3],
                                'merlion': False,
                                'scenario file': 'Net3.tsg'}])

    def test_name(self):
        self.config['scenarios'].append()
        self.assertEqual(self.config.name(), "")
        self.assertEqual(self.config['scenarios'].name(), "scenarios")
        self.assertEqual(self.config['scenarios'][0].name(), "[0]")
        self.assertEqual(self.config['scenarios'][0].get('merlion').name(),
                         "merlion")

    def test_name_fullyQualified(self):
        self.config['scenarios'].append()
        self.assertEqual(self.config.name(True), "")
        self.assertEqual(self.config['scenarios'].name(True), "scenarios")
        self.assertEqual(self.config['scenarios'][0].name(True), "scenarios[0]")
        self.assertEqual(self.config['scenarios'][0].get('merlion').name(True),
                         "scenarios[0].merlion")

    def test_setValue_scalar(self):
        self.config['flushing']['flush nodes']['rate'] = 50
        val = self.config['flushing']['flush nodes']['rate']
        self.assertIs(type(val), float)
        self.assertEqual(val, 50.0)

    def test_setValue_scalar_badDomain(self):
        with self.assertRaisesRegex(
                ValueError, 'invalid value for configuration'):
            self.config['flushing']['flush nodes']['rate'] = 'a'
        val = self.config['flushing']['flush nodes']['rate']
        self.assertIs(type(val), float)
        self.assertEqual(val, 600.0)

    def test_setValue_scalarList_empty(self):
        self.config['scenario']['detection'] = []
        val = self.config['scenario']['detection']
        self.assertIs(type(val), list)
        self.assertEqual(val, [])

    def test_setValue_scalarList_withvalue(self):
        self.config['scenario']['detection'] = [6]
        val = self.config['scenario']['detection']
        self.assertIs(type(val), list)
        self.assertEqual(val, [6])

    def test_setValue_scalarList_badDomain(self):
        with self.assertRaisesRegex(
                ValueError, 'invalid value for configuration'):
            self.config['scenario']['detection'] = 50
        val = self.config['scenario']['detection']
        self.assertIs(type(val), list)
        self.assertEqual(val, [1, 2, 3])

    def test_setValue_scalarList_badSubDomain(self):
        with self.assertRaisesRegex(
                ValueError, 'invalid value for configuration'):
            self.config['scenario']['detection'] = [5.5, 'a']
        val = self.config['scenario']['detection']
        self.assertIs(type(val), list)
        self.assertEqual(val, [1, 2, 3])

    def test_setValue_list_scalardomain_list(self):
        self.config['nodes'] = [5, 10]
        val = self.config['nodes'].value()
        self.assertIs(type(val), list)
        self.assertEqual(val, [5, 10])

    def test_setValue_list_scalardomain_scalar(self):
        self.config['nodes'] = 10
        val = self.config['nodes'].value()
        self.assertIs(type(val), list)
        self.assertEqual(val, [10])

    def test_setValue_list_badSubDomain(self):
        with self.assertRaisesRegex(
                ValueError, 'invalid value for configuration'):
            self.config['nodes'] = [5, 'a']
        val = self.config['nodes'].value()
        self.assertIs(type(val), list)
        self.assertEqual(val, [])

    def test_setValue_block_none(self):
        ref = self._reference['scenario']
        self.config['scenario'] = None
        self.assertEqual(ref, self.config['scenario'].value())
        self.config['scenario']['merlion'] = True
        ref['merlion'] = True
        self.assertEqual(ref, self.config['scenario'].value())
        self.config['scenario'] = None
        self.assertEqual(ref, self.config['scenario'].value())

    def test_setValue_block_empty(self):
        ref = self._reference['scenario']
        self.config['scenario'] = {}
        self.assertEqual(ref, self.config['scenario'].value())
        self.config['scenario']['merlion'] = True
        ref['merlion'] = True
        self.assertEqual(ref, self.config['scenario'].value())
        self.config['scenario'] = {}
        self.assertEqual(ref, self.config['scenario'].value())

    def test_setValue_block_simplevalue(self):
        _test = {'merlion': True, 'detection': [1]}
        ref = self._reference['scenario']
        ref.update(_test)
        self.config['scenario'] = _test
        self.assertEqual(ref, self.config['scenario'].value())

    def test_setItem_block_implicit(self):
        ref = self._reference
        ref['foo'] = 1
        self.config['foo'] = 1
        self.assertEqual(ref, self.config.value())
        ref['bar'] = 1
        self.config['bar'] = 1
        self.assertEqual(ref, self.config.value())

    def test_setItem_block_implicit_domain(self):
        ref = self._reference['scenario']
        ref['foo'] = '1'
        self.config['scenario']['foo'] = 1
        self.assertEqual(ref, self.config['scenario'].value())
        ref['bar'] = '1'
        self.config['scenario']['bar'] = 1
        self.assertEqual(ref, self.config['scenario'].value())

    def test_setValue_block_noImplicit(self):
        _test = {'epanet file': 'no_file.inp', 'foo': 1}
        with self.assertRaisesRegex(
                ValueError, "key 'foo' not defined for ConfigDict "
                "'network' and implicit"):
            self.config['network'] = _test
        self.assertEqual(self._reference, self.config.value())

    def test_setValue_block_implicit(self):
        _test = {'scenario': {'merlion': True, 'detection': [1]}, 'foo': 1}
        ref = self._reference
        ref['scenario'].update(_test['scenario'])
        ref['foo'] = 1
        self.config.set_value(_test)
        self.assertEqual(ref, self.config.value())
        _test = {'scenario': {'merlion': True, 'detection': [1]}, 'bar': 1}
        ref['bar'] = 1
        self.config.set_value(_test)
        self.assertEqual(ref, self.config.value())

    def test_setValue_block_implicit_domain(self):
        _test = {'merlion': True, 'detection': [1], 'foo': 1}
        ref = self._reference['scenario']
        ref.update(_test)
        ref['foo'] = '1'
        self.config['scenario'] = _test
        self.assertEqual(ref, self.config['scenario'].value())
        _test = {'merlion': True, 'detection': [1], 'bar': '1'}
        ref['bar'] = '1'
        self.config['scenario'] = _test
        self.assertEqual(ref, self.config['scenario'].value())

    def test_setValue_block_badDomain(self):
        _test = {'merlion': True, 'detection': ['a'], 'foo': 1, 'a': 1}
        with self.assertRaisesRegex(
                ValueError, 'invalid value for configuration'):
            self.config['scenario'] = _test
        self.assertEqual(self._reference, self.config.value())

        with self.assertRaisesRegex(
                ValueError, 'Expected dict value for scenario.set_value, '
                'found list'):
            self.config['scenario'] = []
        self.assertEqual(self._reference, self.config.value())

    def test_default_function(self):
        c = ConfigValue(default=lambda: 10, domain=int)
        self.assertEqual(c.value(), 10)
        c.set_value(5)
        self.assertEqual(c.value(), 5)
        c.reset()
        self.assertEqual(c.value(), 10)

        with self.assertRaisesRegex(
                TypeError, r"<lambda>\(\) .* argument"):
            c = ConfigValue(default=lambda x: 10 * x, domain=int)

        with self.assertRaisesRegex(
                ValueError, 'invalid value for configuration'):
            c = ConfigValue('a', domain=int)

    def test_set_default(self):
        c = ConfigValue()
        self.assertIsNone(c.value())
        c.set_default_value(10.5)
        self.assertIsNone(c.value())
        c.reset()
        self.assertIs(type(c.value()), float)
        self.assertEqual(c.value(), 10.5)
        c.set_domain(int)
        self.assertIs(type(c.value()), int)
        self.assertEqual(c.value(), 10)

    def test_getItem_setItem(self):
        # a freshly-initialized object should not be accessed
        self.assertFalse(self.config._userAccessed)
        self.assertFalse(self.config._data['scenario']._userAccessed)
        self.assertFalse(self.config._data['scenario']._data['detection']\
                             ._userAccessed)

        # Getting a ConfigValue should not access it
        self.assertFalse(self.config['scenario'].get('detection')._userAccessed)

        #... but should access the parent blocks traversed to get there
        self.assertTrue(self.config._userAccessed)
        self.assertTrue(self.config._data['scenario']._userAccessed)
        self.assertFalse(self.config._data['scenario']._data['detection']\
                             ._userAccessed)

        # a freshly-initialized object should not be set
        self.assertFalse(self.config._userSet)
        self.assertFalse(self.config._data['scenario']._userSet)
        self.assertFalse(self.config['scenario']._data['detection']._userSet)

        # setting a value should map it to the correct domain
        self.assertEqual(self.config['scenario']['detection'], [1, 2, 3])
        self.config['scenario']['detection'] = [42.5]
        self.assertEqual(self.config['scenario']['detection'], [42])

        # setting a ConfigValue should mark it as userSet, but NOT any parent blocks
        self.assertFalse(self.config._userSet)
        self.assertFalse(self.config._data['scenario']._userSet)
        self.assertTrue(self.config['scenario'].get('detection')._userSet)

    def test_delitem(self):
        config = ConfigDict(implicit=True)
        config.declare('bar', ConfigValue())
        self.assertEqual(sorted(config.keys()), ['bar'])
        config.foo = 5
        self.assertEqual(sorted(config.keys()), ['bar', 'foo'])
        self.assertEqual(sorted(config._declared), ['bar'])
        del config['foo']
        self.assertEqual(sorted(config.keys()), ['bar'])
        self.assertEqual(sorted(config._declared), ['bar'])
        del config['bar']
        self.assertEqual(sorted(config.keys()), [])
        self.assertEqual(sorted(config._declared), [])

        with self.assertRaisesRegex(KeyError, "'get'"):
            del config['get']
        with self.assertRaisesRegex(KeyError, "'foo'"):
            del config['foo']

    def test_delattr(self):
        config = ConfigDict(implicit=True)
        config.declare('bar', ConfigValue())
        self.assertEqual(sorted(config.keys()), ['bar'])
        config.foo = 5
        self.assertEqual(sorted(config.keys()), ['bar', 'foo'])
        self.assertEqual(sorted(config._declared), ['bar'])
        del config.foo
        self.assertEqual(sorted(config._declared), ['bar'])
        self.assertEqual(sorted(config.keys()), ['bar'])
        del config.bar
        self.assertEqual(sorted(config.keys()), [])
        self.assertEqual(sorted(config._declared), [])

        with self.assertRaisesRegex(
                AttributeError,
                "'ConfigDict' object attribute 'get' is read-only"):
            del config.get
        with self.assertRaisesRegex(
                AttributeError,
                "'ConfigDict' object has no attribute 'foo'"):
            del config.foo

    def test_generate_custom_documentation(self):
        reference = \
"""startBlock{}
  startItem{network}
  endItem{network}
  startBlock{network}
    startItem{epanet file}
      item{EPANET network inp file}
    endItem{epanet file}
  endBlock{network}
  startItem{scenario}
    item{Single scenario block}
  endItem{scenario}
  startBlock{scenario}
    startItem{scenario file}
item{This is the (long) documentation for the 'scenario file'
parameter.  It contains multiple lines, and some internal
formatting; like a bulleted list:
  - item 1
  - item 2
}
    endItem{scenario file}
    startItem{merlion}
      item{This is the (long) documentation for the 'merlion' parameter.  It
      contains multiple lines, but no apparent internal formatting; so the
      outputter should re-wrap everything.}
    endItem{merlion}
    startItem{detection}
      item{Sensor placement list, epanetID}
    endItem{detection}
  endBlock{scenario}
  startItem{scenarios}
    item{List of scenario blocks}
  endItem{scenarios}
  startBlock{scenarios}
    startItem{scenario file}
item{This is the (long) documentation for the 'scenario file'
parameter.  It contains multiple lines, and some internal
formatting; like a bulleted list:
  - item 1
  - item 2
}
    endItem{scenario file}
    startItem{merlion}
      item{This is the (long) documentation for the 'merlion' parameter.  It
      contains multiple lines, but no apparent internal formatting; so the
      outputter should re-wrap everything.}
    endItem{merlion}
    startItem{detection}
      item{Sensor placement list, epanetID}
    endItem{detection}
  endBlock{scenarios}
  startItem{nodes}
    item{List of node IDs}
  endItem{nodes}
  startItem{impact}
  endItem{impact}
  startBlock{impact}
    startItem{metric}
      item{Population or network based impact metric}
    endItem{metric}
  endBlock{impact}
  startItem{flushing}
  endItem{flushing}
  startBlock{flushing}
    startItem{flush nodes}
    endItem{flush nodes}
    startBlock{flush nodes}
      startItem{feasible nodes}
        item{ALL, NZD, NONE, list or filename}
      endItem{feasible nodes}
      startItem{infeasible nodes}
        item{ALL, NZD, NONE, list or filename}
      endItem{infeasible nodes}
      startItem{max nodes}
        item{Maximum number of nodes to flush}
      endItem{max nodes}
      startItem{rate}
        item{Flushing rate [gallons/min]}
      endItem{rate}
      startItem{response time}
        item{Time [min] between detection and flushing}
      endItem{response time}
      startItem{duration}
        item{Time [min] for flushing}
      endItem{duration}
    endBlock{flush nodes}
    startItem{close valves}
    endItem{close valves}
    startBlock{close valves}
      startItem{feasible pipes}
        item{ALL, DIAM min max [inch], NONE, list or filename}
      endItem{feasible pipes}
      startItem{infeasible pipes}
        item{ALL, DIAM min max [inch], NONE, list or filename}
      endItem{infeasible pipes}
      startItem{max pipes}
        item{Maximum number of pipes to close}
      endItem{max pipes}
      startItem{response time}
        item{Time [min] between detection and closing valves}
      endItem{response time}
    endBlock{close valves}
  endBlock{flushing}
endBlock{}
"""
        test = self.config.generate_documentation(
            block_start= "startBlock{%s}\n",
            block_end=   "endBlock{%s}\n",
            item_start=  "startItem{%s}\n",
            item_body=   "item{%s}\n",
            item_end=    "endItem{%s}\n",
        )
        #print(test)
        self.assertEqual(test, reference)

        test = self.config.generate_documentation(
            block_start= "startBlock\n",
            block_end=   "endBlock\n",
            item_start=  "startItem\n",
            item_body=   "item\n",
            item_end=    "endItem\n",
        )

        stripped_reference = re.sub(r'\{[^\}]*\}','',reference,flags=re.M)
        #print(test)
        self.assertEqual(test, stripped_reference)


    def test_generate_latex_documentation(self):
        cfg = ConfigDict()
        cfg.declare('int', ConfigValue(
            domain=int, default=10,
            doc="This is an integer parameter",
        ))
        cfg.declare('in', ConfigValue(
            domain=In([1,3,5]), default=1,
            description="This parameter must be in {1,3,5}",
        ))
        cfg.declare('lambda', ConfigValue(
            domain=lambda x: int(x), default=1,
            description="This is a float",
            doc="This parameter is actually a float, but for testing "
            "purposes we will use a lambda function for validation"
        ))
        cfg.declare('list', ConfigList(
            domain=str,
            description="A simple list of strings",
        ))
        self.assertEqual(
            cfg.generate_documentation(format='latex').strip(),
            """
\\begin{description}[topsep=0pt,parsep=0.5em,itemsep=-0.4em]
  \\item[{int}]\\hfill
    \\\\This is an integer parameter
  \\item[{in}]\\hfill
    \\\\This parameter must be in {1,3,5}
  \\item[{lambda}]\\hfill
    \\\\This parameter is actually a float, but for testing purposes we will use
    a lambda function for validation
  \\item[{list}]\\hfill
    \\\\A simple list of strings
\\end{description}
            """.strip())


    def test_block_get(self):
        self.assertTrue('scenario' in self.config)
        self.assertNotEqual(
            self.config.get('scenario', 'bogus').value(), 'bogus')
        self.assertFalse('fubar' in self.config)
        self.assertEqual(
            self.config.get('fubar', 'bogus').value(), 'bogus')

        cfg = ConfigDict()
        cfg.declare('foo', ConfigValue(1, int))
        self.assertEqual( cfg.get('foo', 5).value(), 1 )
        self.assertEqual( len(cfg), 1 )
        self.assertIs( cfg.get('bar'), None )
        self.assertEqual( cfg.get('bar',None).value(), None )
        self.assertEqual( len(cfg), 1 )

        cfg = ConfigDict(implicit=True)
        cfg.declare('foo', ConfigValue(1, int))
        self.assertEqual( cfg.get('foo', 5).value(), 1 )
        self.assertEqual( len(cfg), 1 )
        self.assertEqual( cfg.get('bar', 5).value(), 5 )
        self.assertEqual( len(cfg), 1 )
        self.assertIs( cfg.get('baz'), None )
        self.assertIs( cfg.get('baz', None).value(), None )
        self.assertEqual( len(cfg), 1 )

        cfg = ConfigDict( implicit=True,
                           implicit_domain=ConfigList(domain=str) )
        cfg.declare('foo', ConfigValue(1, int))
        self.assertEqual( cfg.get('foo', 5).value(), 1 )
        self.assertEqual( len(cfg), 1 )
        self.assertEqual( cfg.get('bar', [5]).value(), ['5'] )
        self.assertEqual( len(cfg), 1 )
        self.assertIs( cfg.get('baz'), None )
        self.assertEqual( cfg.get('baz', None).value(), [] )
        self.assertEqual( len(cfg), 1 )

    def test_setdefault(self):
        cfg = ConfigDict()
        cfg.declare('foo', ConfigValue(1, int))
        self.assertEqual( cfg.setdefault('foo', 5).value(), 1 )
        self.assertEqual( len(cfg), 1 )
        self.assertRaisesRegex(ValueError, '.*disallows implicit entries',
                                cfg.setdefault, 'bar', 0)
        self.assertEqual( len(cfg), 1 )

        cfg = ConfigDict(implicit=True)
        cfg.declare('foo', ConfigValue(1, int))
        self.assertEqual( cfg.setdefault('foo', 5).value(), 1 )
        self.assertEqual( len(cfg), 1 )
        self.assertEqual( cfg.setdefault('bar', 5).value(), 5 )
        self.assertEqual( len(cfg), 2 )
        self.assertEqual( cfg.setdefault('baz').value(), None )
        self.assertEqual( len(cfg), 3 )

        cfg = ConfigDict( implicit=True,
                           implicit_domain=ConfigList(domain=str) )
        cfg.declare('foo', ConfigValue(1, int))
        self.assertEqual( cfg.setdefault('foo', 5).value(), 1 )
        self.assertEqual( len(cfg), 1 )
        self.assertEqual( cfg.setdefault('bar', [5]).value(), ['5'] )
        self.assertEqual( len(cfg), 2 )
        self.assertEqual( cfg.setdefault('baz').value(), [] )
        self.assertEqual( len(cfg), 3 )

    def test_block_keys(self):
        ref = ['scenario file', 'merlion', 'detection']

        # keys iterator
        keys = self.config['scenario'].keys()
        # lists are independent
        self.assertIsNot(keys, self.config['scenario'].keys())
        self.assertIsNot(type(keys), list)
        self.assertEqual(list(keys), ref)

        # (deprecated) python 2 iterator
        out = StringIO()
        with LoggingIntercept(out):
            keyiter = self.config['scenario'].iterkeys()
            # iterators are independent
            self.assertIsNot(keyiter, self.config['scenario'].iterkeys())
        self.assertIn("The iterkeys method is deprecated", out.getvalue())
        self.assertIsNot(type(keyiter), list)
        self.assertEqual(list(keyiter), ref)

        # default iterator
        keyiter = self.config['scenario'].__iter__()
        self.assertIsNot(type(keyiter), list)
        self.assertEqual(list(keyiter), ref)
        # iterators are independent
        self.assertIsNot(keyiter, self.config['scenario'].__iter__())

    def test_block_values(self):
        ref = ['Net3.tsg', False, [1, 2, 3]]

        # values iterator
        values = self.config['scenario'].values()
        self.assertIsNot(type(values), list)
        self.assertEqual(list(values), ref)
        # lists are independent
        self.assertIsNot(values, self.config['scenario'].values())

        # (deprecated) python 2 iterator
        out = StringIO()
        with LoggingIntercept(out):
            valueiter = self.config['scenario'].itervalues()
            # iterators are independent
            self.assertIsNot(valueiter, self.config['scenario'].itervalues())
        self.assertIn("The itervalues method is deprecated", out.getvalue())
        self.assertIsNot(type(valueiter), list)
        self.assertEqual(list(valueiter), ref)

    def test_block_items(self):
        ref = [('scenario file', 'Net3.tsg'), ('merlion', False),
               ('detection', [1, 2, 3])]

        # items iterator
        items = self.config['scenario'].items()
        self.assertIsNot(type(items), list)
        self.assertEqual(list(items), ref)
        # lists are independent
        self.assertIsNot(items, self.config['scenario'].items())

        # (deprecated) python 2 iterator
        out = StringIO()
        with LoggingIntercept(out):
            itemiter = self.config['scenario'].iteritems()
            # iterators are independent
            self.assertIsNot(itemiter, self.config['scenario'].iteritems())
        self.assertIn("The iteritems method is deprecated", out.getvalue())
        self.assertIsNot(type(itemiter), list)
        self.assertEqual(list(itemiter), ref)

    def test_value(self):
        #print(self.config.value())
        self.assertEqual(self._reference, self.config.value())

    def test_list_manipulation(self):
        self.assertEqual(len(self.config['scenarios']), 0)
        self.config['scenarios'].append()
        os = StringIO()
        with LoggingIntercept(os):
            self.config['scenarios'].add()
        self.assertIn("ConfigList.add() has been deprecated.  Use append()",
                      os.getvalue())
        self.assertEqual(len(self.config['scenarios']), 2)
        self.config['scenarios'].append({'merlion': True, 'detection': []})
        self.assertEqual(len(self.config['scenarios']), 3)
        test = _display(self.config, 'userdata')
        sys.stdout.write(test)
        self.assertEqual(test, """scenarios:
  -
  -
  -
    merlion: true
    detection: []
""")
        self.config['scenarios'][0] = {'merlion': True, 'detection': []}
        self.assertEqual(len(self.config['scenarios']), 3)
        test = _display(self.config, 'userdata')
        sys.stdout.write(test)
        self.assertEqual(test, """scenarios:
  -
    merlion: true
    detection: []
  -
  -
    merlion: true
    detection: []
""")
        test = _display(self.config['scenarios'])
        sys.stdout.write(test)
        self.assertEqual(test, """-
  scenario file: Net3.tsg
  merlion: true
  detection: []
-
  scenario file: Net3.tsg
  merlion: false
  detection: [1, 2, 3]
-
  scenario file: Net3.tsg
  merlion: true
  detection: []
""")

    def test_list_get(self):
        X = ConfigDict(implicit=True)
        X.declare('config', ConfigList())
        self.assertEqual(_display(X, 'userdata'), "")
        with self.assertRaisesRegex(IndexError, 'list index out of range'):
            self.assertIs(X.config.get(0), None)
        self.assertIs(X.config.get(0,None).value(), None )
        val = X.config.get(0, 1)
        self.assertIsInstance(val, ConfigValue)
        self.assertEqual(val.value(), 1)
        self.assertRaisesRegex(
            IndexError, '.*out of range', X.config.__getitem__, 0 )
        # get() shouldn't change the userdata flag...
        self.assertEqual(_display(X, 'userdata'), "")

        X = ConfigDict(implicit=True)
        X.declare('config', ConfigList([42], int))
        self.assertEqual(_display(X, 'userdata'), "")
        val = X.config.get(0)
        self.assertEqual(val.value(), 42)
        self.assertIs(type(val), ConfigValue)
        # get() shouldn't change the userdata flag...
        self.assertEqual(_display(X, 'userdata'), "")
        val = X.config[0]
        self.assertIs(type(val), int)
        self.assertEqual(val, 42)
        # get() shouldn't change the userdata flag...
        self.assertEqual(_display(X, 'userdata'), "")

        with self.assertRaisesRegex(IndexError, 'list index out of range'):
            self.assertIs(X.config.get(1), None)
        self.assertRaisesRegex(
            IndexError, '.*out of range', X.config.__getitem__, 1)

        # this should ONLY change the userSet flag on the item (and not
        # the list)
        X.config.get(0).set_value(20)
        self.assertEqual(_display(X, 'userdata'), "config:\n  - 20\n")
        self.assertEqual([_.name(True) for _ in X.user_values()],
                         ["config[0]"])

        # this should ONLY change the userSet flag on the item (and not
        # the list)
        X = ConfigDict(implicit=True)
        X.declare('config', ConfigList([42], int))
        X.config[0] = 20
        self.assertEqual(_display(X, 'userdata'), "config:\n  - 20\n")
        self.assertEqual([_.name(True) for _ in X.user_values()],
                         ["config[0]"])

        # this should ONLY change the userSet flag on the item (and not
        # the list)
        X = ConfigDict(implicit=True)
        X.declare('config', ConfigList([42], int))
        X.config.append(20)
        self.assertEqual(_display(X, 'userdata'), "config:\n  - 20\n")
        self.assertEqual([_.name(True) for _ in X.user_values()],
                         ["config[1]"])

        # This should change both... because the [42] was "declared" as
        # the default for the List, it will *not* be a user-set value
        X = ConfigDict(implicit=True)
        X.add('config', ConfigList([42], int))
        X.config.append(20)
        self.assertEqual(_display(X, 'userdata'), "config:\n  - 20\n")
        self.assertEqual([_.name(True) for _ in X.user_values()],
                         ["config", "config[1]"])

    def test_implicit_entries(self):
        config = ConfigDict()
        with self.assertRaisesRegex(
                ValueError, "Key 'test' not defined in ConfigDict '' "
                "and Dict disallows implicit entries"):
            config['test'] = 5

        config = ConfigDict(implicit=True)
        config['implicit_1'] = 5
        config.declare('formal', ConfigValue(42, int))
        config['implicit_2'] = 5
        self.assertEqual(3, len(config))
        self.assertEqual(['implicit_1', 'formal', 'implicit_2'],
                         list(config.keys()))
        config.reset()
        self.assertEqual(1, len(config))
        self.assertEqual(['formal'], list(config.keys()))

    def test_argparse_help(self):
        parser = argparse.ArgumentParser(prog='tester')
        self.config.initialize_argparse(parser)
        help = parser.format_help()
        #print(help)
        self.assertEqual(
            """usage: tester [-h] [--epanet-file EPANET] [--scenario-file STR] [--merlion]

optional arguments:
  -h, --help            show this help message and exit
  --epanet-file EPANET  EPANET network inp file

Scenario definition:
  --scenario-file STR   Scenario generation file, see the TEVASIM
                        documentation
  --merlion             Water quality model
""", help)

    def test_argparse_help_implicit_disable(self):
        self.config['scenario'].declare('epanet', ConfigValue(
            True, bool, 'Use EPANET as the Water quality model',
            None)).declare_as_argument(group='Scenario definition')
        parser = argparse.ArgumentParser(prog='tester')
        self.config.initialize_argparse(parser)
        help = parser.format_help()
        #print(help)
        self.maxDiff = None
        self.assertEqual(
            """usage: tester [-h] [--epanet-file EPANET] [--scenario-file STR] [--merlion]
              [--disable-epanet]

optional arguments:
  -h, --help            show this help message and exit
  --epanet-file EPANET  EPANET network inp file

Scenario definition:
  --scenario-file STR   Scenario generation file, see the TEVASIM
                        documentation
  --merlion             Water quality model
  --disable-epanet      [DON'T] Use EPANET as the Water quality model
""", help)

    def test_argparse_import(self):
        parser = argparse.ArgumentParser(prog='tester')
        self.config.initialize_argparse(parser)

        args = parser.parse_args([])
        self.assertEqual(0, len(vars(args)))
        leftovers = self.config.import_argparse(args)
        self.assertEqual(0, len(vars(args)))
        self.assertEqual([], [x.name(True) for x in self.config.user_values()])

        args = parser.parse_args(['--merlion'])
        self.config.reset()
        self.assertFalse(self.config['scenario']['merlion'])
        self.assertEqual(1, len(vars(args)))
        leftovers = self.config.import_argparse(args)
        self.assertEqual(0, len(vars(args)))
        self.assertEqual(['scenario.merlion'],
                         [x.name(True) for x in self.config.user_values()])

        args = parser.parse_args(['--merlion', '--epanet-file', 'foo'])
        self.config.reset()
        self.assertFalse(self.config['scenario']['merlion'])
        self.assertEqual('Net3.inp', self.config['network']['epanet file'])
        self.assertEqual(2, len(vars(args)))
        leftovers = self.config.import_argparse(args)
        self.assertEqual(1, len(vars(args)))
        self.assertEqual(['network.epanet file', 'scenario.merlion'],
                         [x.name(True) for x in self.config.user_values()])
        self.assertTrue(self.config['scenario']['merlion'])
        self.assertEqual('foo', self.config['network']['epanet file'])

    def test_argparse_subparsers(self):
        parser = argparse.ArgumentParser(prog='tester')
        subp = parser.add_subparsers(title="Subcommands").add_parser('flushing')

        # Declare an argument by passing in the name of the subparser
        self.config['flushing']['flush nodes'].get(
            'duration').declare_as_argument(group='flushing')
        # Declare an argument by passing in the name of the subparser
        # and an implicit group
        self.config['flushing']['flush nodes'].get('feasible nodes') \
            .declare_as_argument( group=('flushing','Node information') )
        # Declare an argument by passing in the subparser and a group name
        self.config['flushing']['flush nodes'].get('infeasible nodes') \
            .declare_as_argument( group=(subp,'Node information') )
        self.config.initialize_argparse(parser)

        help = parser.format_help()
        #print(help)
        self.assertEqual(
            """usage: tester [-h] [--epanet-file EPANET] [--scenario-file STR] [--merlion]
              {flushing} ...

optional arguments:
  -h, --help            show this help message and exit
  --epanet-file EPANET  EPANET network inp file

Subcommands:
  {flushing}

Scenario definition:
  --scenario-file STR   Scenario generation file, see the TEVASIM
                        documentation
  --merlion             Water quality model
""", help)

        help = subp.format_help()
        #print(help)
        self.assertEqual(
            """usage: tester flushing [-h] [--feasible-nodes STR] [--infeasible-nodes STR]
                       [--duration FLOAT]

optional arguments:
  -h, --help            show this help message and exit
  --duration FLOAT      Time [min] for flushing

Node information:
  --feasible-nodes STR  ALL, NZD, NONE, list or filename
  --infeasible-nodes STR
                        ALL, NZD, NONE, list or filename
""", help)

    def test_getattr_setattr(self):
        config = ConfigDict()
        foo = config.declare(
            'foo', ConfigDict(
                implicit=True, implicit_domain=int))
        foo.declare('explicit_bar', ConfigValue(0, int))

        self.assertEqual(1, len(foo))
        self.assertEqual(0, foo['explicit_bar'])
        self.assertEqual(0, foo.explicit_bar)
        foo.explicit_bar = 10
        self.assertEqual(1, len(foo))
        self.assertEqual(10, foo['explicit_bar'])
        self.assertEqual(10, foo.explicit_bar)

        foo.implicit_bar = 20
        self.assertEqual(2, len(foo))
        self.assertEqual(20, foo['implicit bar'])
        self.assertEqual(20, foo.implicit_bar)

        with self.assertRaisesRegex(
                ValueError, "Key 'baz' not defined in ConfigDict '' "
                "and Dict disallows implicit entries"):
            config.baz = 10

        with self.assertRaisesRegex(
                AttributeError, "Unknown attribute 'baz'"):
            a = config.baz


    def test_nonString_keys(self):
        config = ConfigDict(implicit=True)
        config.declare(5, ConfigValue(50, int))
        self.assertIn(5, config)
        self.assertIn('5', config)
        self.assertEqual(config[5], 50)
        self.assertEqual(config['5'], 50)
        self.assertEqual(config.get(5).value(), 50)
        self.assertEqual(config.get('5').value(), 50)

        config[5] = 500
        self.assertIn(5, config)
        self.assertIn('5', config)
        self.assertEqual(config[5], 500)
        self.assertEqual(config['5'], 500)
        self.assertEqual(config.get(5).value(), 500)
        self.assertEqual(config.get('5').value(), 500)

        config[1] = 10
        self.assertIn(1, config)
        self.assertIn('1', config)
        self.assertEqual(config[1], 10)
        self.assertEqual(config['1'], 10)
        self.assertEqual(config.get(1).value(), 10)
        self.assertEqual(config.get('1').value(), 10)

        self.assertEqual(_display(config), "5: 500\n1: 10\n")

        config.set_value({5:5000})
        self.assertIn(1, config)
        self.assertIn('1', config)
        self.assertEqual(config[1], 10)
        self.assertEqual(config['1'], 10)
        self.assertEqual(config.get(1).value(), 10)
        self.assertEqual(config.get('1').value(), 10)
        self.assertIn(5, config)
        self.assertIn('5', config)
        self.assertEqual(config[5], 5000)
        self.assertEqual(config['5'], 5000)
        self.assertEqual(config.get(5).value(), 5000)
        self.assertEqual(config.get('5').value(), 5000)

    def test_set_value(self):
        config = ConfigDict()
        config.declare('a b', ConfigValue())
        config.declare('a_c', ConfigValue())
        config.declare('a d e', ConfigValue())

        config.set_value({'a_b':10, 'a_c': 20, 'a_d_e': 30})
        self.assertEqual(config.a_b, 10)
        self.assertEqual(config.a_c, 20)
        self.assertEqual(config.a_d_e, 30)

    def test_name_mapping(self):
        config = ConfigDict(implicit=True)

        config.a_b = 5
        self.assertEqual(list(config), ['a_b'])
        self.assertIs(config.get('a_b'), config.get('a b'))
        config['a b'] = 10
        self.assertEqual(config.a_b, 10)
        self.assertEqual(list(config), ['a_b'])
        self.assertIn('a b', config)
        self.assertIn('a_b', config)

        config['c d'] = 1
        self.assertEqual(list(config), ['a_b', 'c d'])
        self.assertIs(config.get('c_d'), config.get('c d'))
        config.c_d = 2
        self.assertEqual(config['c d'], 2)
        self.assertEqual(list(config), ['a_b', 'c d'])
        self.assertIn('c d', config)
        self.assertIn('c_d', config)

        config.declare('e_f', ConfigValue(5, domain=int))
        self.assertEqual(list(config), ['a_b', 'c d', 'e_f'])
        self.assertIs(config.get('e_f'), config.get('e f'))
        config['e f'] = 10
        self.assertEqual(config.e_f, 10)
        self.assertEqual(list(config), ['a_b', 'c d', 'e_f'])
        self.assertIn('e f', config)
        self.assertIn('e_f', config)

        config['g h'] = 1
        self.assertEqual(list(config), ['a_b', 'c d', 'e_f', 'g h'])
        self.assertIs(config.get('g_h'), config.get('g h'))
        config.g_h = 2
        self.assertEqual(config['g h'], 2)
        self.assertEqual(list(config), ['a_b', 'c d', 'e_f', 'g h'])
        self.assertIn('g h', config)
        self.assertIn('g_h', config)

    def test_call_options(self):
        config = ConfigDict(description="base description",
                             doc="base doc",
                             visibility=1,
                             implicit=True)
        config.declare("a", ConfigValue(domain=int, doc="a doc", default=1))
        config.declare("b", config.get("a")(2))
        config.declare("c", config.get("a")(domain=float, doc="c doc"))
        config.d = 0
        config.e = ConfigDict(implicit=True)
        config.e.a = 0

        reference_template = """# base description
"""
        self._validateTemplate(config, reference_template)
        reference_template = """# base description
a: 1
b: 2
c: 1.0
d: 0
e:
  a: 0
"""
        self._validateTemplate(config, reference_template, visibility=1)

        # Preserving implicit values should leave the copy the same as
        # the original
        implicit_copy = config(preserve_implicit=True)
        self._validateTemplate(config, reference_template, visibility=1)

        # Simple copies strip out the implicitly-declared values
        reference_template = """# base description
a: 1
b: 2
c: 1.0
"""
        simple_copy = config()
        self._validateTemplate(simple_copy, reference_template, visibility=1)
        self.assertEqual(simple_copy._doc, "base doc")
        self.assertEqual(simple_copy._description, "base description")
        self.assertEqual(simple_copy._visibility, 1)

        mod_copy = config(description="new description",
                          doc="new doc",
                          visibility=0)
        reference_template = """# new description
a: 1
b: 2
c: 1.0
"""
        self._validateTemplate(mod_copy, reference_template, visibility=0)
        self.assertEqual(mod_copy._doc, "new doc")
        self.assertEqual(mod_copy._description, "new description")
        self.assertEqual(mod_copy._visibility, 0)

    def test_pickle(self):
        def anon_domain(domain):
            def cast(x):
                return domain(x)
            return cast
        cfg = ConfigDict()
        cfg.declare('int', ConfigValue(domain=int, default=10))
        cfg.declare('in', ConfigValue(domain=In([1,3,5]), default=1))
        cfg.declare('anon', ConfigValue(domain=anon_domain(int), default=1))
        cfg.declare('lambda', ConfigValue(domain=lambda x: int(x), default=1))
        cfg.declare('list', ConfigList(domain=str))

        out = StringIO()
        with LoggingIntercept(out, module=None):
            cfg.set_value(
                {'int': 100, 'in': 3, 'anon': 2.5, 'lambda': 1.5,
                 'list': [2, 'a']}
            )
            self.assertEqual(
                cfg.value(),
                {'int': 100, 'in': 3, 'anon': 2, 'lambda': 1,
                 'list': ['2', 'a']}
            )

            cfg2 = pickle.loads(pickle.dumps(cfg))
            self.assertEqual(
                cfg2.value(),
                {'int': 100, 'in': 3, 'anon': 2, 'lambda': 1,
                 'list': ['2', 'a']}
            )

            cfg2.list.append(10)
            self.assertEqual(
                cfg2.value(),
                {'int': 100, 'in': 3, 'anon': 2, 'lambda': 1,
                 'list': ['2', 'a', '10']}
            )
        # No warnings due to anything above.
        self.assertEqual(out.getvalue(), "")

        # On some platforms (notably, pypy3) if dill has been imported,
        # then lambda and anonymous functions are actually picklable
        # using the standard pickle.dumps() method.  We will check for
        # one of two cases: either the domain was not picklable and was
        # replaced by a passthrough "_UnpickleableDomain" object, OR it
        # was picklable and the original domain was enforced.

        out = StringIO()
        with LoggingIntercept(out, module=None):
            cfg2['anon'] = 5.5
        if type(cfg2.get('anon')._domain) is _UnpickleableDomain:
            self.assertIn(
                "ConfigValue 'anon' was pickled with an unpicklable domain",
                out.getvalue()
            )
            self.assertEqual(cfg2['anon'], 5.5)
        else:
            self.assertEqual(out.getvalue(), "")
            self.assertIn('dill', sys.modules)
            self.assertEqual(cfg2['anon'], 5)

        out = StringIO()
        with LoggingIntercept(out, module=None):
            cfg2['lambda'] = 6.5
        if type(cfg2.get('lambda')._domain) is _UnpickleableDomain:
            self.assertIn(
                "ConfigValue 'lambda' was pickled with an unpicklable domain",
                out.getvalue()
            )
            self.assertEqual(cfg2['lambda'], 6.5)
        else:
            self.assertEqual(out.getvalue(), "")
            self.assertIn('dill', sys.modules)
            self.assertEqual(cfg2['lambda'], 6)

    def test_unknowable_types(self):
        obj = ConfigValue()
        def local_fcn():
            pass
        try:
            pickle.dumps(local_fcn)
            local_picklable = True
        except:
            local_picklable = False

        # Test that _picklable does not cache the picklability of
        # function types
        self.assertIs(_picklable(_display, obj), _display)
        if local_picklable:
            self.assertIs(_picklable(local_fcn, obj), local_fcn)
        else:
            self.assertIsNot(_picklable(local_fcn, obj), local_fcn)

        # Twice: implicit test that the result is not cached
        self.assertIs(_picklable(_display, obj), _display)
        if local_picklable:
            self.assertIs(_picklable(local_fcn, obj), local_fcn)
        else:
            self.assertIsNot(_picklable(local_fcn, obj), local_fcn)

        self.assertIn(types.FunctionType, _picklable.unknowable_types)
        self.assertNotIn(types.FunctionType, _picklable.known)

    def test_known_types(self):
        def local_fcn():
            class LocalClass(object):
                pass
            return LocalClass
        local_class = local_fcn()

        self.assertIsNone(_picklable.known.get(local_class, None))
        self.assertIsNone(_picklable.known.get(GlobalClass, None))

        obj = ConfigValue()

        # Test that a global class is picklable
        self.assertIs(_picklable(GlobalClass, obj), GlobalClass)
        self.assertEqual(_picklable.known.get(GlobalClass, None), True)

        # Test that a local class is (most likely) not picklable
        try:
            pickle.dumps(local_class)
            local_picklable = True
        except:
            local_picklable = False
        if local_picklable:
            self.assertIs(_picklable(local_class, obj), local_class)
            self.assertEqual(_picklable.known.get(local_class, None), True)
        else:
            self.assertIsNot(_picklable(local_class, obj), local_class)
            self.assertEqual(_picklable.known.get(local_class, None), False)

        # Ensure that none of the above added the type `type` to the
        # "known" dict
        self.assertNotIn(type, _picklable.known)


    def test_self_assignment(self):
        cfg = ConfigDict()
        self.assertNotIn('d', dir(cfg))
        cfg.d = cfg.declare('d', ConfigValue(10, int))
        self.assertIn('d', dir(cfg))
        cfg.aa = cfg.declare('aa', ConfigValue(1, int))
        self.assertIn('aa', dir(cfg))
        # test that dir is sorted
        self.assertEqual(dir(cfg), sorted(dir(cfg)))
        # check that inconsistent name is flagged
        with self.assertRaisesRegexp(
                ValueError, "Key 'b' not defined in ConfigDict ''"):
            cfg.b = cfg.declare('bb', ConfigValue(2, int))


    def test_declaration_errors(self):
        cfg = ConfigDict()
        cfg.b = cfg.declare('b', ConfigValue(2, int))
        with self.assertRaisesRegexp(
                ValueError, "duplicate config 'b' defined for ConfigDict ''"):
            cfg.b = cfg.declare('b', ConfigValue(2, int))
        with self.assertRaisesRegexp(
                ValueError, "config 'dd' is already assigned to ConfigDict ''"):
            cfg.declare('dd', cfg.get('b'))


    def test_declare_from(self):
        cfg = ConfigDict()
        cfg.declare('a', ConfigValue(default=1, domain=int))
        cfg.declare('b', ConfigValue(default=2, domain=int))
        cfg2 = ConfigDict()
        cfg2.declare_from(cfg)
        self.assertEqual(cfg.value(), cfg2.value())
        self.assertIsNot(cfg.get('a'), cfg2.get('a'))
        self.assertIsNot(cfg.get('b'), cfg2.get('b'))

        cfg2 = ConfigDict()
        cfg2.declare_from(cfg, skip={'a'})
        self.assertEqual(cfg.value()['b'], cfg2.value()['b'])
        self.assertNotIn('a', cfg2)

        with self.assertRaisesRegex(
                ValueError, "passed a block with a duplicate field, 'b'"):
            cfg2.declare_from(cfg)

        with self.assertRaisesRegex(
                ValueError, "only accepts other ConfigDicts"):
            cfg2.declare_from({})


if __name__ == "__main__":
    unittest.main()
<|MERGE_RESOLUTION|>--- conflicted
+++ resolved
@@ -44,11 +44,7 @@
     ConfigList, MarkImmutable, ImmutableConfigValue,
     PositiveInt, NegativeInt, NonPositiveInt, NonNegativeInt,
     PositiveFloat, NegativeFloat, NonPositiveFloat, NonNegativeFloat,
-<<<<<<< HEAD
-    In, Module, Path, PathList, ConfigEnum,
-=======
-    In, Path, PathList, ConfigEnum, DynamicImplicitDomain,
->>>>>>> a96bf5c2
+    In, Module, Path, PathList, ConfigEnum, DynamicImplicitDomain,
     _UnpickleableDomain, _picklable,
 )
 from pyomo.common.log import LoggingIntercept
