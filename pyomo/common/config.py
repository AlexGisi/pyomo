#  ___________________________________________________________________________
#
#  Pyomo: Python Optimization Modeling Objects
#  Copyright (c) 2008-2025
#  National Technology and Engineering Solutions of Sandia, LLC
#  Under the terms of Contract DE-NA0003525 with National Technology and
#  Engineering Solutions of Sandia, LLC, the U.S. Government retains certain
#  rights in this software.
#  This software is distributed under the 3-clause BSD License.
#  ___________________________________________________________________________
#
#  This module was originally developed as part of the PyUtilib project
#  Copyright (c) 2008 Sandia Corporation.
#  This software is distributed under the BSD License.
#  Under the terms of Contract DE-AC04-94AL85000 with Sandia Corporation,
#  the U.S. Government retains certain rights in this software.
#  ___________________________________________________________________________

"""The Pyomo configuration system.

This module provides classes and methods for building standardized
hierarchical configuration objects based on the :class:`ConfigDict`,
:class:`ConfigList`, and :class:`ConfigValue` classes.

See the :doc:`Pyomo Configuration System
</explanation/developer_utils/config>` for a more detailed
discussion."""

import argparse
import builtins
import enum
import functools
import importlib
import inspect
import io
import logging
import os
import pickle
import ply.lex
import re
import sys
import textwrap
import types

from operator import attrgetter

from pyomo.common.collections import Sequence, Mapping
from pyomo.common.deprecation import (
    deprecated,
    deprecation_warning,
    relocated_module_attribute,
)
from pyomo.common.fileutils import import_file
from pyomo.common.flags import building_documentation, NOTSET
from pyomo.common.formatting import wrap_reStructuredText

logger = logging.getLogger(__name__)

relocated_module_attribute(
    'PYOMO_CONFIG_DIR', 'pyomo.common.envvar.PYOMO_CONFIG_DIR', version='6.1'
)

USER_OPTION = 0
ADVANCED_OPTION = 10
DEVELOPER_OPTION = 20


def Bool(val):
    """Domain validator for bool-like objects.

    This is a more strict domain than ``bool``, as it will error on
    values that do not "look" like a Boolean value (i.e., it accepts
    ``True``, ``False``, 0, 1, and the case insensitive strings
    ``'true'``, ``'false'``, ``'yes'``, ``'no'``, ``'t'``, ``'f'``,
    ``'y'``, and ``'n'``)

    """
    if type(val) is bool:
        return val
    if isinstance(val, str):
        v = val.upper()
        if v in {'TRUE', 'YES', 'T', 'Y', '1'}:
            return True
        if v in {'FALSE', 'NO', 'F', 'N', '0'}:
            return False
    elif int(val) == float(val):
        v = int(val)
        if v in {0, 1}:
            return bool(v)
    raise ValueError("Expected Boolean, but received %s" % (val,))


def Integer(val):
    """Domain validation function admitting integers

    This domain will admit integers, as well as any values that are
    "reasonably exactly" convertible to integers.  This is more strict
    than ``int``, as it will generate errors for floating point values
    that are not integer.

    """
    ans = int(val)
    # We want to give an error for floating point numbers...
    if ans != float(val):
        raise ValueError("Expected integer, but received %s" % (val,))
    return ans


def PositiveInt(val):
    """Domain validation function admitting strictly positive integers

    This domain will admit positive integers (n > 0), as well as any
    types that are convertible to positive integers.

    """
    ans = int(val)
    # We want to give an error for floating point numbers...
    if ans != float(val) or ans <= 0:
        raise ValueError("Expected positive int, but received %s" % (val,))
    return ans


def NegativeInt(val):
    """Domain validation function admitting strictly negative integers

    This domain will admit negative integers (n < 0), as well as any
    types that are convertible to negative integers.

    """
    ans = int(val)
    if ans != float(val) or ans >= 0:
        raise ValueError("Expected negative int, but received %s" % (val,))
    return ans


def NonPositiveInt(val):
    """Domain validation function admitting integers <= 0

    This domain will admit non-positive integers (n <= 0), as well as
    any types that are convertible to non-positive integers.

    """
    ans = int(val)
    if ans != float(val) or ans > 0:
        raise ValueError("Expected non-positive int, but received %s" % (val,))
    return ans


def NonNegativeInt(val):
    """Domain validation function admitting integers >= 0

    This domain will admit non-negative integers (n >= 0), as well as
    any types that are convertible to non-negative integers.

    """
    ans = int(val)
    if ans != float(val) or ans < 0:
        raise ValueError("Expected non-negative int, but received %s" % (val,))
    return ans


def PositiveFloat(val):
    """Domain validation function admitting strictly positive numbers

    This domain will admit positive floating point numbers (n > 0), as
    well as any types that are convertible to positive floating point
    numbers.

    """
    ans = float(val)
    if ans <= 0:
        raise ValueError("Expected positive float, but received %s" % (val,))
    return ans


def NegativeFloat(val):
    """Domain validation function admitting strictly negative numbers

    This domain will admit negative floating point numbers (n < 0), as
    well as any types that are convertible to negative floating point
    numbers.

    """
    ans = float(val)
    if ans >= 0:
        raise ValueError("Expected negative float, but received %s" % (val,))
    return ans


def NonPositiveFloat(val):
    """Domain validation function admitting numbers less than or equal to 0

    This domain will admit non-positive floating point numbers (n <= 0),
    as well as any types that are convertible to non-positive floating
    point numbers.

    """
    ans = float(val)
    if ans > 0:
        raise ValueError("Expected non-positive float, but received %s" % (val,))
    return ans


def NonNegativeFloat(val):
    """Domain validation function admitting numbers greater than or equal to 0

    This domain will admit non-negative floating point numbers (n >= 0),
    as well as any types that are convertible to non-negative floating
    point numbers.

    """
    ans = float(val)
    if ans < 0:
        raise ValueError("Expected non-negative float, but received %s" % (val,))
    return ans


class In:
    """In(domain, cast=None)
    Domain validation class admitting a Container of possible values

    This will admit any value that is in the `domain` Container (i.e.,
    Container.__contains__() returns True).  Most common domains are
    list, set, and dict objects.  If specified, incoming values are
    first passed to `cast()` to convert them to the appropriate type
    before looking them up in `domain`.

    Parameters
    ----------
    domain: Container
        The container that specifies the allowable values.  Incoming
        values are passed to ``domain.__contains__()``, and if ``True``
        is returned, the value is accepted and returned.

    cast: Callable, optional
        A callable object.  If specified, incoming values are first
        passed to `cast`, and the resulting object is checked for
        membership in `domain`

    Note
    ----
    For backwards compatibility, `In` accepts `enum.Enum` classes as
    `domain` Containers.  If the domain is an Enum, then the constructor
    returns an instance of `InEnum`.

    """

    def __new__(cls, domain=None, cast=None):
        # Convenience: enum.Enum supported __contains__ through Python
        # 3.7.  If the domain is an Enum and cast is not specified,
        # automatically return an InEnum to handle casting and validation
        if (
            cls is In
            and cast is None
            and inspect.isclass(domain)
            and issubclass(domain, enum.Enum)
        ):
            return InEnum(domain)
        return super(In, cls).__new__(cls)

    def __init__(self, domain, cast=None):
        self._domain = domain
        self._cast = cast

    def __call__(self, value):
        if self._cast is not None:
            v = self._cast(value)
        else:
            v = value
        if v in self._domain:
            return v
        raise ValueError("value %s not in domain %s" % (value, self._domain))

    def domain_name(self):
        _dn = str(self._domain)
        if not _dn or _dn[0] not in '[({':
            return f'In({_dn})'
        else:
            return f'In{_dn}'


class InEnum:
    """Domain validation class admitting an enum value/name.

    This will admit any value that is in the specified Enum, including
    Enum members, values, and string names.  The incoming value will be
    automatically cast to an Enum member.

    Parameters
    ----------
    domain: enum.Enum
        The enum that incoming values should be mapped to

    """

    def __init__(self, domain):
        self._domain = domain

    def __call__(self, value):
        try:
            # First check if this is a valid enum value
            return self._domain(value)
        except ValueError:
            # Assume this is a string and look it up
            try:
                return self._domain[value]
            except KeyError:
                pass
        raise ValueError("%r is not a valid %s" % (value, self._domain.__name__))

    def domain_name(self):
        return f'InEnum[{_domain_name(self._domain)}]'


class IsInstance:
    """
    Domain validator for type checking.

    Parameters
    ----------
    *bases : tuple of type
        Valid types.
    document_full_base_names : bool, optional
        True to prepend full module qualifier to the name of each
        member of `bases` in ``self.domain_name()`` and/or any
        error messages generated by this object, False otherwise.
    """

    def __init__(self, *bases, document_full_base_names=False):
        assert bases
        self.baseClasses = bases
        self.document_full_base_names = document_full_base_names

    @staticmethod
    def _fullname(klass):
        """
        Get full name of class, including appropriate module qualifier.
        """
        module_name = klass.__module__
        module_qual = "" if module_name == "builtins" else f"{module_name}."
        return f"{module_qual}{klass.__name__}"

    def _get_class_name(self, klass):
        """
        Get name of class. Module qualifier may be included,
        depending on value of `self.document_full_base_names`.
        """
        if self.document_full_base_names:
            return self._fullname(klass)
        else:
            return klass.__name__

    def __call__(self, obj):
        if isinstance(obj, self.baseClasses):
            return obj
        if len(self.baseClasses) > 1:
            class_names = ", ".join(
                f"{self._get_class_name(kls)!r}" for kls in self.baseClasses
            )
            msg = (
                "Expected an instance of one of these types: "
                f"{class_names}, but received value {obj!r} of type "
                f"{self._get_class_name(type(obj))!r}"
            )
        else:
            msg = (
                f"Expected an instance of "
                f"{self._get_class_name(self.baseClasses[0])!r}, "
                f"but received value {obj!r} of type "
                f"{self._get_class_name(type(obj))!r}"
            )
        raise ValueError(msg)

    def domain_name(self):
        class_names = (_domain_name(kls) for kls in self.baseClasses)
        return f"IsInstance[{', '.join(class_names)}]"


class ListOf:
    """Domain validator for lists of a specified type

    Parameters
    ----------
    itemtype: type
        The type for each element in the list

    domain: Callable
        A domain validator (callable that takes the incoming value,
        validates it, and returns the appropriate domain type) for each
        element in the list.  If not specified, defaults to the
        `itemtype`.

    string_lexer: Callable
        A preprocessor (lexer) called for all string values.  If
        NOTSET, then strings are split on whitespace and/or commas
        (honoring simple use of single or double quotes).  If None, then
        no tokenization is performed.

    """

    def __init__(self, itemtype, domain=None, string_lexer=NOTSET):
        self.itemtype = itemtype
        if domain is None:
            self.domain = self.itemtype
        else:
            self.domain = domain
        if string_lexer is NOTSET:
            self.string_lexer = _default_string_list_lexer
        else:
            self.string_lexer = string_lexer
        self.__name__ = 'ListOf(%s)' % (getattr(self.domain, '__name__', self.domain),)

    def __call__(self, value):
        if isinstance(value, str) and self.string_lexer is not None:
            return [self.domain(v) for v in self.string_lexer(value)]
        if hasattr(value, '__iter__') and not isinstance(value, self.itemtype):
            return [self.domain(v) for v in value]
        return [self.domain(value)]

    def domain_name(self):
        _dn = _domain_name(self.domain) or ""
        return f'ListOf[{_dn}]'


class Module:
    """Domain validator for modules.

    Modules can be specified as module objects, by module name,
    or by the path to the module's file. If specified by path, the
    path string has the same path expansion features supported by
    the :py:class:`Path` class.

    Note that modules imported by file path may not be recognized as
    part of a package, and as such they should not use relative package
    importing (such as ``from . import foo``).

    Parameters
    ----------
    basePath : None, str, ConfigValue
        The base path that will be prepended to any non-absolute path
        values provided.  If None, defaults to :py:attr:`Path.BasePath`.

    expandPath : bool
        If True, then the value will be expanded and normalized.  If
        False, the string representation of the value will be used
        unchanged.  If None, expandPath will defer to the (negated)
        value of :py:attr:`Path.SuppressPathExpansion`.

    Examples
    --------

    The following code shows the three ways you can specify a module: by file
    name, by module name, or by module object. Regardless of how the module is
    specified, what is stored in the configuration is a module object.

    .. testcode::

        from pyomo.common.config import (
            ConfigDict, ConfigValue, Module
        )
        config = ConfigDict()
        config.declare('my_module', ConfigValue(
            domain=Module(),
        ))
        # Set using file path
        config.my_module = '../../pyomo/common/tests/config_plugin.py'
        # Set using python module name, as a string
        config.my_module = 'os.path'
        # Set using an imported module object
        import os.path
        config.my_module = os.path

    """

    def __init__(self, basePath=None, expandPath=None):
        self.basePath = basePath
        self.expandPath = expandPath

    def __call__(self, module_id):
        # If it's already a module, just return it
        if inspect.ismodule(module_id):
            return module_id

        # Try to import it as a module
        try:
            return importlib.import_module(str(module_id))
        except (ModuleNotFoundError, TypeError):
            # This wasn't a module name
            # Ignore the exception and move on to path-based loading
            pass
        # Any other kind of exception will be thrown out of this method

        # If we're still here, try loading by path
        path_domain = Path(self.basePath, self.expandPath)
        path = path_domain(str(module_id))
        return import_file(path)


class Path:
    """
    Domain validator for a
    :py:term:`path-like object <path-like object>`.

    This will admit a path-like object
    and get the object's file system representation
    through :py:obj:`os.fsdecode`.
    It will then
    expand any environment variables and leading usernames (e.g.,
    "~myuser" or "~/") appearing in either the value or the base path
    before concatenating the base path and value, expanding the path to
    an absolute path, and normalizing the path.

    Parameters
    ----------
    basePath: None, str, ConfigValue
        The base path that will be prepended to any non-absolute path
        values provided.  If None, defaults to :py:attr:`Path.BasePath`.

    expandPath: bool
        If True, then the value will be expanded and normalized.  If
        False, the string representation of the value will be returned
        unchanged.  If None, expandPath will defer to the (negated)
        value of :py:attr:`Path.SuppressPathExpansion`

    """

    BasePath = None
    SuppressPathExpansion = False

    def __init__(self, basePath=None, expandPath=None):
        self.basePath = basePath
        self.expandPath = expandPath

    def __call__(self, path):
        path = os.fsdecode(path)
        _expand = self.expandPath
        if _expand is None:
            _expand = not Path.SuppressPathExpansion
        if not _expand:
            return path

        if self.basePath:
            base = self.basePath
        else:
            base = Path.BasePath
        if isinstance(base, ConfigValue):
            base = base.value()
        if base is None:
            base = ""
        else:
            base = str(base).lstrip()

        # We want to handle the CWD variable ourselves.  It should
        # always be in a known location (the beginning of the string)
        if base and base[:6].lower() == '${cwd}':
            base = os.getcwd() + base[6:]
        if path and path[:6].lower() == '${cwd}':
            path = os.getcwd() + path[6:]

        ans = os.path.normpath(
            os.path.abspath(
                os.path.join(
                    os.path.expanduser(os.path.expandvars(base)),
                    os.path.expanduser(os.path.expandvars(path)),
                )
            )
        )
        return ans

    def domain_name(self):
        return _domain_name(type(self))


class PathList(Path):
    """
    Domain validator for a list of
    :py:term:`path-like objects <path-like object>`.

    This admits a path-like object or iterable of such.
    If a path-like object is passed, then
    a singleton list containing the object normalized through
    :py:class:`Path` is returned.
    An iterable of path-like objects is cast to a list, each
    entry of which is normalized through :py:class:`Path`.

    Parameters
    ----------
    basePath: Union[None, str, ConfigValue]
        The base path that will be prepended to any non-absolute path
        values provided.  If None, defaults to :py:attr:`Path.BasePath`.

    expandPath: bool
        If True, then the value will be expanded and normalized.  If
        False, the string representation of the value will be returned
        unchanged.  If None, expandPath will defer to the (negated)
        value of :py:attr:`Path.SuppressPathExpansion`

    """

    def __call__(self, data):
        is_path_like = isinstance(data, (str, bytes)) or hasattr(data, "__fspath__")
        if hasattr(data, "__iter__") and not is_path_like:
            return [super(PathList, self).__call__(i) for i in data]
        else:
            return [super(PathList, self).__call__(data)]


class DynamicImplicitDomain:
    """Implicit domain that can return a custom domain based on the key.

    This provides a mechanism for managing plugin-like systems, where
    the key specifies a source for additional configuration information.
    For example, given the plugin module,
    ``pyomo/common/tests/config_plugin.py``:

    .. literalinclude:: /../../pyomo/common/tests/config_plugin.py
       :start-at: import

    .. doctest::
       :hide:

       >>> import importlib
       >>> import pyomo.common.fileutils
       >>> from pyomo.common.config import ConfigDict, DynamicImplicitDomain

    Then we can declare a `:class:``ConfigDict`` that imports the domain
    for specific keys from a module that matches the key name:

    .. testcode::

       def _pluginImporter(name, config):
           mod = importlib.import_module(name)
           return mod.get_configuration(config)
       config = ConfigDict()
       config.declare('plugins', ConfigDict(
           implicit=True,
           implicit_domain=DynamicImplicitDomain(_pluginImporter)))
       config.plugins['pyomo.common.tests.config_plugin'] = {'key1': 5}
       config.display()


    .. testoutput::

       plugins:
         pyomo.common.tests.config_plugin:
           key1: 5
           key2: '5'

    .. note::

       This initializer is only useful for the :py:class:`ConfigDict`
       ``implicit_domain`` argument (and not for "regular" ``domain``
       arguments)

    Parameters
    ----------
    callback: Callable[[str, object], ConfigBase]
        A callable (function) that is passed the ConfigDict key and
        value, and is expected to return the appropriate Config object
        (ConfigValue, ConfigList, or ConfigDict)

    """

    def __init__(self, callback):
        self.callback = callback

    def __call__(self, key, value):
        return self.callback(key, value)


# Note: Enum uses a metaclass to work its magic.  To get a deprecation
# warning when creating a subclass of ConfigEnum, we need to decorate
# the __new__ method here (doing the normal trick of letting the class
# decorator automatically wrap the class __new__ or __init__ methods
# does not behave the way one would think because those methods are
# actually created by the metaclass).  The "empty" class "@deprecated()"
# here will look into the resulting class and extract the docstring from
# the original __new__ to generate the class docstring.
@deprecated()
class ConfigEnum(enum.Enum):
    @deprecated(
        "The ConfigEnum base class is deprecated.  "
        "Directly inherit from enum.Enum and then use "
        "In() or InEnum() as the ConfigValue 'domain' for "
        "validation and int/string type conversions.",
        version='6.0',
    )
    def __new__(cls, value, *args):
        member = object.__new__(cls)
        member._value_ = value
        member._args = args
        return member

    @classmethod
    def from_enum_or_string(cls, arg):
        if type(arg) is str:
            return cls[arg]
        else:
            # Handles enum or integer inputs
            return cls(arg)


<<<<<<< HEAD
__doc__ = """
=================================
The Pyomo Configuration System
=================================

The Pyomo config system provides a set of three classes
(:py:class:`ConfigDict`, :py:class:`ConfigList`, and
:py:class:`ConfigValue`) for managing and documenting structured
configuration information and user input.  The system is based around
the ConfigValue class, which provides storage for a single configuration
entry.  ConfigValue objects can be grouped using two containers
(ConfigDict and ConfigList), which provide functionality analogous to
Python's dict and list classes, respectively.

At its simplest, the Config system allows for developers to specify a
dictionary of documented configuration entries:

.. testcode::

    from pyomo.common.config import (
        ConfigDict, ConfigList, ConfigValue
    )
    config = ConfigDict()
    config.declare('filename', ConfigValue(
        default=None,
        domain=str,
        description="Input file name",
    ))
    config.declare("bound tolerance", ConfigValue(
        default=1E-5,
        domain=float,
        description="Bound tolerance",
        doc="Relative tolerance for bound feasibility checks"
    ))
    config.declare("iteration limit", ConfigValue(
        default=30,
        domain=int,
        description="Iteration limit",
        doc="Number of maximum iterations in the decomposition methods"
    ))

Users can then provide values for those entries, and retrieve the
current values:

.. doctest::

    >>> config['filename'] = 'tmp.txt'
    >>> print(config['filename'])
    tmp.txt
    >>> print(config['iteration limit'])
    30

For convenience, ConfigDict objects support read/write access via
attributes (with spaces in the declaration names replaced by
underscores):

.. doctest::

    >>> print(config.filename)
    tmp.txt
    >>> print(config.iteration_limit)
    30
    >>> config.iteration_limit = 20
    >>> print(config.iteration_limit)
    20

Domain validation
=================

All Config objects support a ``domain`` keyword that accepts a callable
object (type, function, or callable instance).  The domain callable
should take data and map it onto the desired domain, optionally
performing domain validation (see :py:class:`ConfigValue`,
:py:class:`ConfigDict`, and :py:class:`ConfigList` for more
information).  This allows client code to accept a very flexible set of
inputs without "cluttering" the code with input validation:

.. doctest::

    >>> config.iteration_limit = 35.5
    >>> print(config.iteration_limit)
    35
    >>> print(type(config.iteration_limit).__name__)
    int

In addition to common types (like ``int``, ``float``, ``bool``, and
``str``), the config system profides a number of custom domain
validators for common use cases:

.. autosummary::

   Bool
   Integer
   PositiveInt
   NegativeInt
   NonNegativeInt
   NonPositiveInt
   PositiveFloat
   NegativeFloat
   NonPositiveFloat
   NonNegativeFloat
   In
   InEnum
   IsInstance
   ListOf
   Module
   Path
   PathList
   DynamicImplicitDomain

Configuring class hierarchies
=============================

A feature of the Config system is that the core classes all implement
``__call__``, and can themselves be used as ``domain`` values.  Beyond
providing domain verification for complex hierarchical structures, this
feature allows ConfigDicts to cleanly support the configuration of
derived objects.  Consider the following example:

.. doctest::

    >>> class Base:
    ...     CONFIG = ConfigDict()
    ...     CONFIG.declare('filename', ConfigValue(
    ...         default='input.txt',
    ...         domain=str,
    ...     ))
    ...     def __init__(self, **kwds):
    ...         c = self.CONFIG(kwds)
    ...         c.display()
    ...
    >>> class Derived(Base):
    ...     CONFIG = Base.CONFIG()
    ...     CONFIG.declare('pattern', ConfigValue(
    ...         default=None,
    ...         domain=str,
    ...     ))
    ...
    >>> tmp = Base(filename='foo.txt')
    filename: foo.txt
    >>> tmp = Derived(pattern='.*warning')
    filename: input.txt
    pattern: .*warning

Here, the base class ``Base`` declares a class-level attribute CONFIG as a
ConfigDict containing a single entry (``filename``).  The derived class
(``Derived``) then starts by making a copy of the base class' ``CONFIG``,
and then defines an additional entry (`pattern`).  Instances of the base
class will still create ``c`` instances that only have the single
``filename`` entry, whereas instances of the derived class will have ``c``
instances with two entries: the ``pattern`` entry declared by the derived
class, and the ``filename`` entry "inherited" from the base class.

An extension of this design pattern provides a clean approach for
handling "ephemeral" instance options.  Consider an interface to an
external "solver".  Our class implements a ``solve()`` method that takes a
problem and sends it to the solver along with some solver configuration
options.  We would like to be able to set those options "persistently"
on instances of the interface class, but still override them
"temporarily" for individual calls to ``solve()``.  We implement this by
creating copies of the class's configuration for both specific instances
and for use by each ``solve()`` call:

.. doctest::

    >>> class Solver:
    ...     CONFIG = ConfigDict()
    ...     CONFIG.declare('iterlim', ConfigValue(
    ...         default=10,
    ...         domain=int,
    ...     ))
    ...     def __init__(self, **kwds):
    ...         self.config = self.CONFIG(kwds)
    ...     def solve(self, model, **options):
    ...         config = self.config(options)
    ...         # Solve the model with the specified iterlim
    ...         config.display()
    ...
    >>> solver = Solver()
    >>> solver.solve(None)
    iterlim: 10
    >>> solver.config.iterlim = 20
    >>> solver.solve(None)
    iterlim: 20
    >>> solver.solve(None, iterlim=50)
    iterlim: 50
    >>> solver.solve(None)
    iterlim: 20


Interacting with argparse
=========================

In addition to basic storage and retrieval, the Config system provides
hooks to the argparse command-line argument parsing system.  Individual
Config entries can be declared as argparse arguments using the
:py:meth:`~ConfigBase.declare_as_argument` method.  To make declaration
simpler, the :py:meth:`declare` method returns the declared Config
object so that the argument declaration can be done inline:

.. testcode::

    import argparse
    config = ConfigDict()
    config.declare('iterlim', ConfigValue(
        domain=int,
        default=100,
        description="iteration limit",
    )).declare_as_argument()
    config.declare('lbfgs', ConfigValue(
        domain=bool,
        description="use limited memory BFGS update",
    )).declare_as_argument()
    config.declare('linesearch', ConfigValue(
        domain=bool,
        default=True,
        description="use line search",
    )).declare_as_argument()
    config.declare('relative tolerance', ConfigValue(
        domain=float,
        description="relative convergence tolerance",
    )).declare_as_argument('--reltol', '-r', group='Tolerances')
    config.declare('absolute tolerance', ConfigValue(
        domain=float,
        description="absolute convergence tolerance",
    )).declare_as_argument('--abstol', '-a', group='Tolerances')

The ConfigDict can then be used to initialize (or augment) an argparse
ArgumentParser object:

.. testcode::

    parser = argparse.ArgumentParser("tester")
    config.initialize_argparse(parser)


Key information from the ConfigDict is automatically transferred over
to the ArgumentParser object:

.. doctest::
   :hide:

    >>> import os
    >>> original_environ, os.environ = os.environ, os.environ.copy()
    >>> os.environ['COLUMNS'] = '80'

.. doctest::

    >>> print(parser.format_help())
    usage: tester [-h] [--iterlim INT] [--lbfgs] [--disable-linesearch]
                  [--reltol FLOAT] [--abstol FLOAT]
    ...
      -h, --help            show this help message and exit
      --iterlim INT         iteration limit
      --lbfgs               use limited memory BFGS update
      --disable-linesearch  [DON'T] use line search
    <BLANKLINE>
    Tolerances:
      --reltol... -r FLOAT  relative convergence tolerance
      --abstol... -a FLOAT  absolute convergence tolerance
    <BLANKLINE>

.. doctest::
   :hide:

    >>> os.environ = original_environ

Parsed arguments can then be imported back into the ConfigDict:

.. doctest::

    >>> args=parser.parse_args(['--lbfgs', '--reltol', '0.1', '-a', '0.2'])
    >>> args = config.import_argparse(args)
    >>> config.display()
    iterlim: 100
    lbfgs: true
    linesearch: true
    relative tolerance: 0.1
    absolute tolerance: 0.2

Accessing user-specified values
===============================

It is frequently useful to know which values a user explicitly set, and
which values a user explicitly set but have never been retrieved.  The
configuration system provides two generator methods to return the items
that a user explicitly set (:py:meth:`user_values`) and the items that
were set but never retrieved (:py:meth:`unused_user_values`):

.. doctest::

    >>> print([val.name() for val in config.user_values()])
    ['lbfgs', 'relative tolerance', 'absolute tolerance']
    >>> print(config.relative_tolerance)
    0.1
    >>> print([val.name() for val in config.unused_user_values()])
    ['lbfgs', 'absolute tolerance']

Generating output & documentation
=================================

Configuration objects support three methods for generating output and
documentation: :py:meth:`display()`,
:py:meth:`generate_yaml_template()`, and
:py:meth:`generate_documentation()`.  The simplest is
:py:meth:`display()`, which prints out the current values of the
configuration object (and if it is a container type, all of it's
children).  :py:meth:`generate_yaml_template` is similar to
:py:meth:`display`, but also includes the description fields as
formatted comments.

.. testcode::

    solver_config = config
    config = ConfigDict()
    config.declare('output', ConfigValue(
        default='results.yml',
        domain=str,
        description='output results filename'
    ))
    config.declare('verbose', ConfigValue(
        default=0,
        domain=int,
        description='output verbosity',
        doc='This sets the system verbosity.  The default (0) only logs '
        'warnings and errors.  Larger integer values will produce '
        'additional log messages.',
    ))
    config.declare('solvers', ConfigList(
        domain=solver_config,
        description='list of solvers to apply',
    ))

.. doctest::

    >>> config.display()
    output: results.yml
    verbose: 0
    solvers: []
    >>> print(config.generate_yaml_template())
    output: results.yml  # output results filename
    verbose: 0           # output verbosity
    solvers: []          # list of solvers to apply
    <BLANKLINE>

It is important to note that both methods document the current state of
the configuration object.  So, in the example above, since the `solvers`
list is empty, you will not get any information on the elements in the
list.  Of course, if you add a value to the list, then the data will be
output:

.. doctest::

    >>> tmp = config()
    >>> tmp.solvers.append({})
    >>> tmp.display()
    output: results.yml
    verbose: 0
    solvers:
      -
        iterlim: 100
        lbfgs: true
        linesearch: true
        relative tolerance: 0.1
        absolute tolerance: 0.2
    >>> print(tmp.generate_yaml_template())
    output: results.yml          # output results filename
    verbose: 0                   # output verbosity
    solvers:                     # list of solvers to apply
      -
        iterlim: 100             # iteration limit
        lbfgs: true              # use limited memory BFGS update
        linesearch: true         # use line search
        relative tolerance: 0.1  # relative convergence tolerance
        absolute tolerance: 0.2  # absolute convergence tolerance
    <BLANKLINE>

The third method (:py:meth:`generate_documentation`) behaves
differently.  This method is designed to generate reference
documentation.  For each configuration item, the `doc` field is output.
If the item has no `doc`, then the `description` field is used.

List containers have their *domain* documented and not their current
values.  The documentation can be configured through optional arguments.
The defaults generate LaTeX documentation:

.. doctest::

    >>> print(config.generate_documentation())
    \\begin{description}[topsep=0pt,parsep=0.5em,itemsep=-0.4em]
      \\item[{output}]\\hfill
        \\\\output results filename
      \\item[{verbose}]\\hfill
        \\\\This sets the system verbosity.  The default (0) only logs warnings and
        errors.  Larger integer values will produce additional log messages.
      \\item[{solvers}]\\hfill
        \\\\list of solvers to apply
      \\begin{description}[topsep=0pt,parsep=0.5em,itemsep=-0.4em]
        \\item[{iterlim}]\\hfill
          \\\\iteration limit
        \\item[{lbfgs}]\\hfill
          \\\\use limited memory BFGS update
        \\item[{linesearch}]\\hfill
          \\\\use line search
        \\item[{relative tolerance}]\\hfill
          \\\\relative convergence tolerance
        \\item[{absolute tolerance}]\\hfill
          \\\\absolute convergence tolerance
      \\end{description}
    \\end{description}
    <BLANKLINE>

"""


=======
>>>>>>> 613f2ad1
def _dump(*args, **kwds):
    # TODO: Change the default behavior to no longer be YAML.
    # This was a legacy decision that may no longer be the best
    # decision, given changes to technology over the years.
    try:
        from yaml import safe_dump as dump
    except ImportError:
        # dump = lambda x,**y: str(x)
        # YAML uses lowercase True/False
        def dump(x, **args):
            if type(x) is bool:
                return str(x).lower()
            if type(x) is type:
                return str(type(x))
            return str(x)

    assert '_dump' in globals()
    globals()['_dump'] = dump
    return dump(*args, **kwds)


def _munge_name(name, space_to_dash=True):
    if space_to_dash:
        name = re.sub(r'\s', '-', name)
    name = re.sub(r'_', '-', name)
    return re.sub(r'[^a-zA-Z0-9-_]', '_', name)


def _domain_name(domain):
    if domain is None:
        return ""
    if isinstance(domain, str):
        return domain
    if hasattr(domain, 'domain_name') and not isinstance(domain, type):
        dn = domain.domain_name
        if hasattr(dn, '__call__'):
            return dn()
        else:
            return dn
    if domain.__module__ == 'builtins':
        module = ""
    else:
        module = "~" + domain.__module__ + '.'
    if isinstance(domain, type):
        if building_documentation():
            return module + domain.__qualname__
        else:
            return domain.__name__
    elif inspect.isfunction(domain):
        if building_documentation():
            return module + domain.__qualname__
        else:
            return domain.__name__
    else:
        return None


_leadingSpace = re.compile('^([ \t]*)')


def _strip_indentation(doc):
    if not doc:
        return doc
    lines = doc.splitlines()
    while lines and not lines[0].strip():
        lines.pop(0)
    if len(lines) == 1:
        return doc.lstrip()
    minIndent = min(len(_leadingSpace.match(l).group(0)) for l in lines[1:])
    if len(_leadingSpace.match(lines[0]).group(0)) <= minIndent:
        lines[0] = lines[0].strip()
    else:
        lines[0] = lines[0][minIndent:].rstrip()
    for i, l in enumerate(lines[1:]):
        lines[i + 1] = l[minIndent:].rstrip()
    return '\n'.join(lines)


def _value2string(prefix, value, obj):
    _str = prefix
    if value is not None:
        try:
            data = value.value(False) if value is obj else value
            if getattr(builtins, data.__class__.__name__, None) is not None:
                _str += _dump(
                    data, default_flow_style=True, allow_unicode=True
                ).rstrip()
                if _str.endswith("..."):
                    _str = _str[:-3].rstrip()
            else:
                _str += str(data)
        except:
            _str += str(type(data))
    return _str.rstrip()


def _value2yaml(prefix, value, obj):
    _str = prefix
    if value is not None:
        try:
            data = value.value(False) if value is obj else value
            _str += _dump(data, default_flow_style=True).rstrip()
            if _str.endswith("..."):
                _str = _str[:-3].rstrip()
        except:
            _str += str(type(data))
    return _str.rstrip()


class _UnpickleableDomain:
    def __init__(self, obj):
        self._type = type(obj).__name__
        self._name = obj.name(True)

    def __call__(self, arg):
        logger.error(
            """%s '%s' was pickled with an unpicklable domain.
    The domain was stripped and lost during the pickle process.  Setting
    new values on the restored object cannot be mapped into the correct
    domain.
"""
            % (self._type, self._name)
        )
        return arg


def _picklable(field, obj):
    ftype = type(field)
    # If the field is a type (class, etc), cache the 'known' status of
    # the actual field type and not the generic 'type' class
    if ftype is type:
        ftype = field
    if ftype in _picklable.known:
        return field if _picklable.known[ftype] else _UnpickleableDomain(obj)
    try:
        pickle.dumps(field)
        if ftype not in _picklable.unknowable_types:
            _picklable.known[ftype] = True
        return field
    except:
        # Contrary to the documentation, Python is not at all consistent
        # with the exception that is raised when pickling an object
        # fails:
        #
        #    Python 2.6 - 3.4:  pickle.PicklingError
        #    Python 3.5 - 3.6:  AttributeError
        #    Python 2.6 - 2.7 (cPickle):  TypeError
        #
        # What we are concerned about is masking things like recursion
        # errors.  Unfortunately, Python is not quite consistent there,
        # either: exceeding recursion depth raises a RuntimeError
        # through 3.4, then switches to a RecursionError (a derivative
        # of RuntimeError).
        if isinstance(sys.exc_info()[0], RuntimeError):
            raise
        if ftype not in _picklable.unknowable_types:
            _picklable.known[ftype] = False
        return _UnpickleableDomain(obj)


_picklable.known = {}
# The "picklability" of some types is not categorically "knowable"
# (e.g., functions can be pickled, but only if they are declared at the
# module scope)
_picklable.unknowable_types = {type, types.FunctionType}

_store_bool = {'store_true', 'store_false'}


def _build_lexer(literals=''):
    # Ignore whitespace (space, tab, linefeed, and comma)
    t_ignore = " \t\r,"

    tokens = ["STRING", "WORD"]  # quoted string  # unquoted string

    # A "string" is a proper quoted string
    _quoted_str = r"'(?:[^'\\]|\\.)*'"
    _general_str = "|".join([_quoted_str, _quoted_str.replace("'", '"')])

    @ply.lex.TOKEN(_general_str)
    def t_STRING(t):
        t.value = t.value[1:-1]
        return t

    # A "word" contains no whitesspace or commas
    @ply.lex.TOKEN(r'[^' + repr(t_ignore + literals) + r']+')
    def t_WORD(t):
        t.value = t.value
        return t

    # Error handling rule
    def t_error(t):
        # Note this parser does not allow "\n", so lexpos is the
        # column number
        raise IOError(
            "ERROR: Token '%s' Line %s Column %s" % (t.value, t.lineno, t.lexpos + 1)
        )

    return ply.lex.lex()


def _default_string_list_lexer(value):
    """Simple string tokenizer for lists of words.

    This default lexer splits strings on whitespace and/or commas while
    honoring use of single and double quotes.  Separators (whitespace or
    commas) are not returned.  Consecutive delimiters are ignored (and
    do not yield empty strings).

    """
    _lex = _default_string_list_lexer._lex
    if _lex is None:
        _default_string_list_lexer._lex = _lex = _build_lexer()
    _lex.input(value)
    while True:
        tok = _lex.token()
        if not tok:
            break
        yield tok.value


_default_string_list_lexer._lex = None


def _default_string_dict_lexer(value):
    """Simple string tokenizer for dict data.

    This default lexer splits strings on whitespace and/or commas while
    honoring use of single and double quotes.  ':' and '=' are
    recognized as special tokens.  Separators (whitespace or commas) are
    not returned.  Consecutive delimiters are ignored (and do not yield
    empty strings).

    """
    _lex = _default_string_dict_lexer._lex
    if _lex is None:
        _default_string_dict_lexer._lex = _lex = _build_lexer(':=')
    _lex.input(value)
    while True:
        key = _lex.token()
        if not key:
            break
        sep = _lex.token()
        if not sep:
            raise ValueError("Expected ':' or '=' but encountered end of string")
        if sep.type not in ':=':
            raise ValueError(
                f"Expected ':' or '=' but found '{sep.value}' at "
                f"Line {sep.lineno} Column {sep.lexpos+1}"
            )
        val = _lex.token()
        if not val:
            raise ValueError(
                f"Expected value following '{sep.type}' "
                f"but encountered end of string"
            )
        yield key.value, val.value


_default_string_dict_lexer._lex = None


def _formatter_str_to_callback(pattern, formatter):
    "Wrapper function that converts formatter strings to callback functions"

    if not pattern:
        pattern = ''
    if '%s' in pattern:
        cb = lambda self, indent, obj: self.out.write(indent + pattern % obj.name())
    elif pattern:
        cb = lambda self, indent, obj: self.out.write(indent + pattern)
    else:
        cb = lambda self, indent, obj: None
    return types.MethodType(cb, formatter)


def _formatter_str_to_item_callback(pattern, formatter):
    "Wrapper function that converts item formatter strings to callback functions"

    if not pattern:
        pattern = ''
    if '%s' in pattern:
        _item_body_formatter = lambda doc: pattern % (doc,)
    else:
        _item_body_formatter = lambda doc: pattern

    def _item_body_cb(self, indent, obj):
        _doc = obj._doc or obj._description or ""
        if not _doc:
            return ''
        wraplines = '\n ' not in _doc
        _doc = _item_body_formatter(_doc).rstrip()
        if not _doc:
            return ''
        _indent = indent + ' ' * self.indent_spacing
        if wraplines:
            doc_lines = textwrap.wrap(
                _doc, self.width, initial_indent=_indent, subsequent_indent=_indent
            )
            self.out.write(('\n'.join(doc_lines)).rstrip() + '\n')
        elif _doc.lstrip() == _doc:
            self.out.write(_indent + _doc + '\n')
        else:
            self.out.write(_doc + '\n')

    return types.MethodType(_item_body_cb, formatter)


class ConfigFormatter:
    def _initialize(self, indent_spacing, width, visibility):
        self.out = io.StringIO()
        self.indent_spacing = indent_spacing
        self.width = width
        self.visibility = visibility

    def _block_start(self, indent, obj):
        pass

    def _block_end(self, indent, obj):
        pass

    def _item_start(self, indent, obj):
        pass

    def _item_body(self, indent, obj):
        pass

    def _item_end(self, indent, obj):
        pass

    def _finalize(self):
        return self.out.getvalue()

    def generate(self, config, indent_spacing=2, width=78, visibility=None):
        self._initialize(indent_spacing, width, visibility)
        self._level = level = []
        lastObj = config
        indent = ''
        for lvl, pre, val, obj in config._data_collector(1, '', visibility, True):
            if len(level) < lvl:
                while len(level) < lvl - 1:
                    level.append(None)
                level.append(lastObj)
                self._block_start(indent, lastObj)
                indent += ' ' * indent_spacing
            while len(level) > lvl:
                _last = level.pop()
                if _last is not None:
                    indent = indent[:-indent_spacing]
                    self._block_end(indent, _last)

            lastObj = obj
            self._item_start(indent, obj)
            self._item_body(indent, obj)
            self._item_end(indent, obj)
        while level:
            _last = level.pop()
            if _last is not None:
                indent = indent[:-indent_spacing]
                self._block_end(indent, _last)
        return self._finalize()


class String_ConfigFormatter(ConfigFormatter):
    def __init__(self, block_start, block_end, item_start, item_body, item_end):
        self._block_start = _formatter_str_to_callback(block_start, self)
        self._block_end = _formatter_str_to_callback(block_end, self)
        self._item_start = _formatter_str_to_callback(item_start, self)
        self._item_end = _formatter_str_to_callback(item_end, self)
        self._item_body = _formatter_str_to_item_callback(item_body, self)


class LaTeX_ConfigFormatter(String_ConfigFormatter):
    def __init__(self):
        super().__init__(
            "\\begin{description}[topsep=0pt,parsep=0.5em,itemsep=-0.4em]\n",
            "\\end{description}\n",
            "\\item[{%s}]\\hfill\n",
            "\\\\%s",
            "",
        )


class numpydoc_ConfigFormatter(ConfigFormatter):
    def _initialize(self, *args):
        super()._initialize(*args)
        self.wrapper = textwrap.TextWrapper(width=self.width)
        self.suppress = None

    def _block_start(self, indent, obj):
        if len(self._level) > 1 and obj.domain_name() != "dict":
            self.suppress = obj

    def _block_end(self, indent, obj):
        if self.suppress is obj:
            self.suppress = None

    def _item_body(self, indent, obj):
        if self.suppress is not None:
            return
        typeinfo = ', '.join(
            filter(
                None,
                [
                    obj.domain_name(),
                    (
                        'optional'
                        if obj._default is None
                        else f'default={obj._default!r}'
                    ),
                ],
            )
        )
        # Note that numpydoc / ReST specifies that the colon in
        # definition lists be surrounded by spaces (i.e., " : ").
        # However, as of numpydoc (1.1.0) / Sphinx (3.4.3) / napoleon
        # (0.7), things aren't really geared for nested lists of
        # parameters.  Definition lists omit the colon, and
        # sub-definitions are rendered as normal definition sections
        # (without the special formatting applied to Parameters lists),
        # leading to less readable docs.  As they tolerate omitting the
        # space before the colon at the top level (which at lower levels
        # causes nested definition lists to NOT omit the colon), we will
        # generate non-standard ReST and omit the preceding space:
        self.out.write(f'\n{indent}{obj.name()}: {typeinfo}\n')
        self.wrapper.initial_indent = indent + ' ' * self.indent_spacing
        self.wrapper.subsequent_indent = indent + ' ' * self.indent_spacing
        vis = ""
        if self.visibility is None and obj._visibility >= ADVANCED_OPTION:
            vis = "[ADVANCED option]"
            if obj._visibility >= DEVELOPER_OPTION:
                vis = "[DEVELOPER option]"
        itemdoc = wrap_reStructuredText(
            '\n\n'.join(
                filter(
                    None, [vis, inspect.cleandoc(obj._doc or obj._description or "")]
                )
            ),
            self.wrapper,
        )
        if itemdoc:
            self.out.write('\n' + itemdoc + '\n')

    def _finalize(self):
        return inspect.cleandoc(self.out.getvalue())


ConfigFormatter.formats = {
    'latex': LaTeX_ConfigFormatter,
    'numpydoc': numpydoc_ConfigFormatter,
}


@deprecated(
    "add_docstring_list is deprecated.  Please use the "
    "@document_kwargs_from_configdict() decorator.",
    version='6.6.0',
)
def add_docstring_list(docstring, configdict, indent_by=4):
    """Returns the docstring with a formatted configuration arguments listing."""
    section = 'Keyword Arguments'
    return (
        inspect.cleandoc(docstring)
        + '\n'
        + section
        + '\n'
        + '-' * len(section)
        + '\n'
        + configdict.generate_documentation(
            indent_spacing=indent_by, width=256, visibility=0, format='numpydoc'
        )
    )


class document_kwargs_from_configdict:
    """Decorator to append the documentation of a ConfigDict to the docstring

    This adds the documentation of the specified :py:class:`ConfigDict`
    (using the :py:class:`numpydoc_ConfigFormatter` formatter) to the
    decorated object's docstring.

    Parameters
    ----------
    config : ConfigDict or str
        the :py:class:`ConfigDict` to document.  If a ``str``, then the
        :py:class:`ConfigDict` is obtained by retrieving the named
        attribute from the decorated object (thereby enabling
        documenting class objects whose ``__init__`` keyword arguments
        are processed by a :py:class:`ConfigDict` class attribute)

    section : str
        the section header to preface config documentation with

    indent_spacing : int
        number of spaces to indent each block of documentation

    width : int
        total documentation width in characters (for wrapping paragraphs)

    doc : str, optional
        the initial docstring to append the ConfigDict documentation to.
        If None, then the decorated object's ``__doc__`` will be used.

    Examples
    --------

    >>> from pyomo.common.config import (
    ...     ConfigDict, ConfigValue, document_kwargs_from_configdict
    ... )
    >>> class MyClass:
    ...     CONFIG = ConfigDict()
    ...     CONFIG.declare('iterlim', ConfigValue(
    ...         default=3000,
    ...         domain=int,
    ...         doc="Iteration limit.  Specify None for no limit"
    ...     ))
    ...     CONFIG.declare('tee', ConfigValue(
    ...         domain=bool,
    ...         doc="If True, stream the solver output to the console"
    ...     ))
    ...
    ...     @document_kwargs_from_configdict(CONFIG)
    ...     def solve(self, **kwargs):
    ...         config = self.CONFIG(kwargs)
    ...         # ...
    ...
    >>> help(MyClass.solve)
    Help on function solve:
    <BLANKLINE>
    solve(self, **kwargs)
        Keyword Arguments
        -----------------
        iterlim: int, default=3000
            Iteration limit.  Specify None for no limit
    <BLANKLINE>
        tee: bool, optional
            If True, stream the solver output to the console

    """

    def __init__(
        self,
        config,
        section='Keyword Arguments',
        indent_spacing=4,
        width=78,
        visibility=None,
        doc=None,
        preamble=None,
    ):
        self.config = config
        self.section = section
        self.indent_spacing = indent_spacing
        self.width = width
        self.visibility = visibility
        self.doc = doc
        self.preamble = preamble

    def __call__(self, fcn):
        config = self.config
        section = self.section
        if isinstance(config, str):
            config = getattr(fcn, config)
        if section and '\n' not in section:
            section += '\n' + '-' * len(section) + '\n'
        if self.doc is not None:
            doc = inspect.cleandoc(self.doc)
        elif fcn.__doc__:
            doc = inspect.cleandoc(fcn.__doc__)
        else:
            doc = ""
        doc = self._ensure_blank_line(doc)
        if self.preamble:
            doc += self._ensure_blank_line(inspect.cleandoc(self.preamble))
        fcn.__doc__ = (
            doc
            + f'{section}'
            + config.generate_documentation(
                indent_spacing=self.indent_spacing,
                width=self.width,
                visibility=self.visibility,
                format='numpydoc',
            )
        )
        return fcn

    def _ensure_blank_line(self, val):
        if not val:
            return val
        if not val.endswith('\n'):
            return val + '\n\n'
        return val + '\n'


def _method_wrapper(func):
    """A simplified :class:`functools.partialmethod` that duplicates the __doc__

    Ideally we could use :class:`functools.partialmethod` to copy a
    method from a base class to a derived class so that we can set a
    docstring that is customized for the derived class.  Unfortunately,
    :class:`functools.partialmethod` returns a method descriptor.  Here
    we will declare a new method (with a generic signature) and then
    leverage :func:`functools.wraps` to copy over the original signature
    and docstring.

    """

    @functools.wraps(func)
    def method(self, *args, **kwargs):
        return func(self, *args, **kwargs)

    return method


class document_configdict(document_kwargs_from_configdict):
    """A simplified wrapper around :class:`document_kwargs_from_configdict`
    for documenting classes derived from ConfigDict.

    """

    def __init__(
        self,
        section='Options',
        indent_spacing=4,
        width=78,
        visibility=None,
        doc=None,
        preamble=None,
    ):
        return super().__init__(
            config=None,
            section=section,
            indent_spacing=indent_spacing,
            width=width,
            visibility=visibility,
            doc=doc,
            preamble=preamble,
        )

    def __call__(self, fcn):
        self.config = fcn()
        return super().__call__(fcn)


class document_class_CONFIG(document_kwargs_from_configdict):
    def __init__(
        self,
        section='CONFIG',
        indent_spacing=4,
        width=78,
        visibility=None,
        doc=None,
        preamble=None,
        methods=None,
    ):
        self.methods = methods
        return super().__init__(
            config=None,
            section=section,
            indent_spacing=indent_spacing,
            width=width,
            visibility=visibility,
            doc=doc,
            preamble=preamble,
        )

    def __call__(self, cls):
        self.config = cls.CONFIG
        if cls.__module__ == 'builtins':
            # Suppress "builtins" module (appears as part of
            # documentation tests)
            module = ""
        else:
            module = cls.__module__ + '.'
        ref = f"{module}{cls.__name__}::CONFIG"
        self.config.set_domain(f":ref:`{cls.__name__}.CONFIG <{ref}>`")
        if self.preamble is None:
            self.preamble = f"""**Class configuration**

This class leverages the Pyomo Configuration System for managing
configuration options.  See the discussion on :ref:`configuring class
hierarchies <class_config>` for more information on how configuration
class attributes, instance attributes, and method keyword arguments
interact."""

        self.preamble += f"\n\n.. _{ref}:\n"
        if self.methods:
            for method in self.methods:
                if method not in vars(cls):
                    # If this method is inherited, we need to make a
                    # "local" version of it so we don't change the
                    # docstring on the base class.
                    setattr(cls, method, _method_wrapper(getattr(cls, method)))
                document_kwargs_from_configdict(
                    self.config,
                    indent_spacing=self.indent_spacing,
                    width=self.width,
                    visibility=self.visibility,
                    doc=self.doc,
                )(getattr(cls, method))
        return super().__call__(cls)


class UninitializedMixin:
    """Mixin class to support delayed data initialization.

    This mixin can be used to create a derived Config class that hides
    the (uninitialized) ``_data`` attribute behind a property.  Any
    attempt to access the ``_data`` will trigger the initialization of the
    Config object from its ``_default`` value.  Setting the ``_data``
    attribute will also trigger resolution of the Config object, but
    without processing the ``_default``.

    """

    __slots__ = ()

    @property
    def _data(self):
        #
        # We assume that _default is usually a concrete value.  But, we
        # also accept a types (classes) and initialization functions as
        # defaults, in which case we will construct an instance of that
        # class and use that as the default.  If they both raise
        # exceptions, we will let the original exception propagate up.
        #
        try:
            self._setter(self._default)
        except:
            if hasattr(self._default, '__call__'):
                _default_val = self._default()
                try:
                    self._setter(_default_val)
                    return self._data
                except:
                    pass
            raise
        return self._data

    @_data.setter
    def _data(self, value):
        _mro = self.__class__.__mro__
        # There is an edge case in multithreaded environments where this
        # function could actually be called more than once for a single
        # ConfigValue.  We want to make sure that only the first of the
        # calls actually updates the __class__ (the others will
        # recursively lookup the _data attribute and the second lookup
        # will resolve to normal attribute assignment).
        #
        # We first encountered this issue for Config objects stored as
        # class attributes (i.e., the default Config for something like
        # a solver or writer) and multiple threads were simultaneously
        # creating instances of the class (each of which was resolving
        # the default values for the class attribute).
        #
        # Note that this explicitly assumes that the uninitialized
        # Config object was defined as:
        #
        #    class UninitializedConfig(UninitializedMixin, Config)
        #
        # and that the resulting class was never inherited from.  If
        # this assumption is ever violated, attempts to use the
        # uninitialized config object will generate infinite recursion
        # (and that is OK, as the developer should immediately be
        # informed of their error)
        if _mro[1] is UninitializedMixin:
            self.__class__ = _mro[2]
        self._data = value


class ConfigBase:
    # Note: __getstate__ relies on this field ordering.  Do not change.
    __slots__ = (
        '_parent',
        '_domain',
        '_name',
        '_userSet',
        '_userAccessed',
        '_data',
        '_default',
        '_description',
        '_doc',
        '_visibility',
        '_argparse',
    )

    # This just needs to be any singleton-like object; we use it so that
    # we can tell if an argument is provided (and we can't use None as
    # None is a valid user-specified argument).  Making it a class helps
    # when Config objects are pickled.
    class NoArgument:
        pass

    def __init__(
        self, default=None, domain=None, description=None, doc=None, visibility=0
    ):
        self._parent = None
        self._name = None
        self._userSet = False
        self._userAccessed = False

        self._data = NOTSET
        self._default = default
        self._domain = domain
        self._description = _strip_indentation(description)
        self._doc = _strip_indentation(doc)
        self._visibility = visibility
        self._argparse = None
        if self._UninitializedClass is not None:
            self.__class__ = self._UninitializedClass

    def __getstate__(self):
        # Nominally, __getstate__() should return:
        #
        # state = super(Class, self).__getstate__()
        # for i in Class.__slots__:
        #    state[i] = getattr(self,i)
        # return state
        #
        # However, in this case, the (nominal) parent class is
        # 'object', and object does not implement __getstate__.  Since
        # super() doesn't actually return a class, we are going to check
        # the *derived class*'s MRO and see if this is the second to
        # last class (the last is always 'object').  If it is, then we
        # can allocate the state dictionary.  If it is not, then we call
        # the super-class's __getstate__ (since that class is NOT
        # 'object').
        state = [None, _picklable(self._domain, self)]
        # Note: [2:] skips _parent and _domain (intentionally): We just
        # wrapped _domain in _picklable and explicitly set _parent to
        # None (it will be restored in __setstate__).
        state.extend(getattr(self, key) for key in ConfigBase.__slots__[2:])
        return state

    def __setstate__(self, state):
        for key, val in zip(ConfigBase.__slots__, state):
            # Note: per the Python data model docs, we explicitly
            # set the attribute using object.__setattr__() instead
            # of setting self.__dict__[key] = val.
            object.__setattr__(self, key, val)

    def __call__(
        self,
        value=NOTSET,
        default=NOTSET,
        domain=NOTSET,
        description=NOTSET,
        doc=NOTSET,
        visibility=NOTSET,
        implicit=NOTSET,
        implicit_domain=NOTSET,
        preserve_implicit=False,
    ):
        # We will pass through overriding arguments to the constructor.
        # This way if the constructor does special processing of any of
        # the arguments (like implicit_domain), we don't have to repeat
        # that code here.  Unfortunately, it means we need to do a bit
        # of logic to be sure we only pass through appropriate
        # arguments.
        kwds = {}
        fields = ('description', 'doc', 'visibility')
        if isinstance(self, ConfigDict):
            fields += (('implicit', '_implicit_declaration'), 'implicit_domain')
            assert domain is NOTSET
            assert default is NOTSET
        else:
            fields += ('domain',)
            if default is NOTSET:
                default = self.value()
                if default is NOTSET:
                    default = None
            kwds['default'] = default
            assert implicit is NOTSET
            assert implicit_domain is NOTSET
        for field in fields:
            if type(field) is tuple:
                field, attr = field
            else:
                attr = '_' + field
            if locals()[field] is NOTSET:
                kwds[field] = getattr(self, attr, NOTSET)
            else:
                kwds[field] = locals()[field]

        # Initialize the new config object
        ans = self.__class__(**kwds)

        if isinstance(self, ConfigDict):
            # Copy over any Dict definitions
            ans._domain = self._domain
            for k, v in self._data.items():
                if preserve_implicit or k in self._declared:
                    ans._data[k] = _tmp = v(preserve_implicit=preserve_implicit)
                    if k in self._declared:
                        ans._declared.add(k)
                    _tmp._parent = ans
                    _tmp._name = v._name

        # ... and set the value, if appropriate
        if value is not NOTSET:
            ans.set_value(value)
        return ans

    def name(self, fully_qualified=False):
        # Special case for the top-level dict
        if self._name is None:
            return ""
        elif fully_qualified and self._parent is not None:
            pName = self._parent.name(fully_qualified)
            # Special case for ConfigList indexing and the top-level entries
            if self._name.startswith('[') or not pName:
                return pName + self._name
            else:
                return pName + '.' + self._name
        else:
            return self._name

    def domain_name(self):
        _dn = _domain_name(self._domain)
        if _dn is None:
            return _munge_name(self.name(), False)
        return _dn

    def set_default_value(self, default):
        self._default = default

    def set_domain(self, domain):
        self._domain = domain
        # Note that the domain is generally a callable (type, function,
        # or functor).  However, ConfigDict can also have a str domain
        # (because ConfigDict doesn't need/use an actual domain for
        # validation, we re-use that slot to *document* the domain).
        if domain.__class__ is not str:
            self.set_value(self.value(accessValue=False))

    def _cast(self, value):
        if value is None:
            return value
        if self._domain is not None:
            try:
                if value is not NOTSET:
                    return self._domain(value)
                else:
                    return self._domain()
            except:
                err = sys.exc_info()[1]
                if hasattr(self._domain, '__name__'):
                    _dom = self._domain.__name__
                else:
                    _dom = type(self._domain)
                raise ValueError(
                    "invalid value for configuration '%s':\n"
                    "\tFailed casting %s\n\tto %s\n\tError: %s"
                    % (self.name(True), value, _dom, err)
                )
        else:
            return value

    def reset(self):
        # Reset the object back to its default value and clear the
        # userSet and userAccessed flags
        self._UninitializedClass._data.fget(self)
        self._userAccessed = False
        self._userSet = False

    def declare_as_argument(self, *args, **kwds):
        """Map this Config item to an argparse argument.

        Valid arguments include all valid arguments to argparse's
        ArgumentParser.add_argument() with the exception of 'default'.
        In addition, you may provide a group keyword argument to either
        pass in a pre-defined option group or subparser, or else pass in
        the string name of a group, subparser, or (subparser, group).

        """

        if 'default' in kwds:
            raise TypeError(
                "You cannot specify an argparse default value with "
                "ConfigBase.declare_as_argument().  The default value is "
                "supplied automatically from the Config definition."
            )

        if 'action' not in kwds and self._domain is bool:
            if not self._default:
                kwds['action'] = 'store_true'
            else:
                kwds['action'] = 'store_false'
                if not args:
                    args = ('--disable-' + _munge_name(self.name()),)
                if 'help' not in kwds:
                    kwds['help'] = "[DON'T] " + self._description
        if 'help' not in kwds:
            kwds['help'] = self._description
        if not args:
            args = ('--' + _munge_name(self.name()),)
        if self._argparse:
            self._argparse = self._argparse + ((args, kwds),)
        else:
            self._argparse = ((args, kwds),)
        return self

    def initialize_argparse(self, parser):
        def _get_subparser_or_group(_parser, name):
            # Note: strings also have a 'title()' method.  We are
            # looking for things that look like argparse
            # groups/subparsers, so just checking for the attribute
            # is insufficient: it needs to be a string attribute as
            # well
            if isinstance(name, argparse._ActionsContainer):
                # hasattr(_group, 'title') and \
                #    isinstance(_group.title, str):
                return 2, name

            if not isinstance(name, str):
                raise RuntimeError(
                    'Unknown datatype (%s) for argparse group on '
                    'configuration definition %s'
                    % (type(name).__name__, obj.name(True))
                )

            try:
                for _grp in _parser._subparsers._group_actions:
                    if name in _grp._name_parser_map:
                        return 1, _grp._name_parser_map[name]
            except AttributeError:
                pass

            for _grp in _parser._action_groups:
                if _grp.title == name:
                    return 0, _grp
            return 0, _parser.add_argument_group(title=name)

        def _process_argparse_def(obj, _args, _kwds):
            _parser = parser
            # shallow copy the dict so we can remove the group flag and
            # add things like documentation, etc.
            _kwds = dict(_kwds)
            if 'group' in _kwds:
                _group = _kwds.pop('group')
                if isinstance(_group, tuple):
                    for _idx, _grp in enumerate(_group):
                        _issub, _parser = _get_subparser_or_group(_parser, _grp)
                        if not _issub and _idx < len(_group) - 1:
                            raise RuntimeError(
                                "Could not find argparse subparser '%s' for "
                                "Config item %s" % (_grp, obj.name(True))
                            )
                else:
                    _issub, _parser = _get_subparser_or_group(_parser, _group)
            if 'dest' not in _kwds:
                _kwds['dest'] = 'CONFIGBLOCK.' + obj.name(True)
                if (
                    'metavar' not in _kwds
                    and _kwds.get('action', '') not in _store_bool
                    and obj._domain is not None
                ):
                    _kwds['metavar'] = obj.domain_name().upper()
            _parser.add_argument(*_args, default=argparse.SUPPRESS, **_kwds)

        for level, prefix, value, obj in self._data_collector(None, ""):
            if obj._argparse is None:
                continue
            for _args, _kwds in obj._argparse:
                _process_argparse_def(obj, _args, _kwds)

    def import_argparse(self, parsed_args):
        for level, prefix, value, obj in self._data_collector(None, ""):
            if obj._argparse is None:
                continue
            for _args, _kwds in obj._argparse:
                if 'dest' in _kwds:
                    _dest = _kwds['dest']
                    if _dest in parsed_args:
                        obj.set_value(parsed_args.__dict__[_dest])
                else:
                    _dest = 'CONFIGBLOCK.' + obj.name(True)
                    if _dest in parsed_args:
                        obj.set_value(parsed_args.__dict__[_dest])
                        del parsed_args.__dict__[_dest]
        return parsed_args

    def display(
        self, content_filter=None, indent_spacing=2, ostream=None, visibility=None
    ):
        if content_filter not in ConfigDict.content_filters:
            raise ValueError(
                "unknown content filter '%s'; valid values are %s"
                % (content_filter, ConfigDict.content_filters)
            )
        _blocks = []
        if ostream is None:
            ostream = sys.stdout

        for lvl, prefix, value, obj in self._data_collector(0, "", visibility):
            _str = _value2string(prefix, value, obj)
            _blocks[lvl:] = [' ' * indent_spacing * lvl + _str + "\n"]
            if content_filter == 'userdata' and not obj._userSet:
                continue
            for i, v in enumerate(_blocks):
                if v is not None:
                    ostream.write(v)
                    _blocks[i] = None

    def generate_yaml_template(self, indent_spacing=2, width=78, visibility=0):
        minDocWidth = 20
        comment = "  # "
        data = list(self._data_collector(0, "", visibility))
        level_info = {}
        for lvl, pre, val, obj in data:
            _str = _value2yaml(pre, val, obj)
            if lvl not in level_info:
                level_info[lvl] = {'data': [], 'off': 0, 'line': 0, 'over': 0}
            level_info[lvl]['data'].append(
                (_str.find(':') + 2, len(_str), len(obj._description or ""))
            )
        for lvl in sorted(level_info):
            indent = lvl * indent_spacing
            _ok = width - indent - len(comment) - minDocWidth
            offset = max(
                val if val < _ok else key for key, val, doc in level_info[lvl]['data']
            )
            offset += indent + len(comment)
            over = sum(
                1 for key, val, doc in level_info[lvl]['data'] if doc + offset > width
            )
            if len(level_info[lvl]['data']) - over > 0:
                line = max(
                    offset + doc
                    for key, val, doc in level_info[lvl]['data']
                    if offset + doc <= width
                )
            else:
                line = width
            level_info[lvl]['off'] = offset
            level_info[lvl]['line'] = line
            level_info[lvl]['over'] = over
        maxLvl = 0
        maxDoc = 0
        pad = 0
        for lvl in sorted(level_info):
            _pad = level_info[lvl]['off']
            _doc = level_info[lvl]['line'] - _pad
            if _pad > pad:
                if maxDoc + _pad <= width:
                    pad = _pad
                else:
                    break
            if _doc + pad > width:
                break
            if _doc > maxDoc:
                maxDoc = _doc
            maxLvl = lvl
        os = io.StringIO()
        if self._description:
            os.write(comment.lstrip() + self._description + "\n")
        for lvl, pre, val, obj in data:
            _str = _value2yaml(pre, val, obj)
            if not obj._description:
                os.write(' ' * indent_spacing * lvl + _str + "\n")
                continue
            if lvl <= maxLvl:
                field = pad - len(comment)
            else:
                field = level_info[lvl]['off'] - len(comment)
            os.write(' ' * indent_spacing * lvl)
            if width - len(_str) - minDocWidth >= 0:
                os.write('%%-%ds' % (field - indent_spacing * lvl) % _str)
            else:
                os.write(_str + '\n' + ' ' * field)
            os.write(comment)
            txtArea = max(width - field - len(comment), minDocWidth)
            os.write(
                ("\n" + ' ' * field + comment).join(
                    textwrap.wrap(obj._description, txtArea, subsequent_indent='  ')
                )
            )
            os.write('\n')
        return os.getvalue()

    def generate_documentation(
        self,
        block_start=None,
        block_end=None,
        item_start=None,
        item_body=None,
        item_end=None,
        indent_spacing=2,
        width=78,
        visibility=None,
        format='latex',
    ):
        if isinstance(format, str):
            formatter = ConfigFormatter.formats.get(format, None)
            if formatter is None:
                raise ValueError(f"Unrecognized documentation formatter, '{format}'")
            formatter = formatter()
        else:
            # Assume everything not a str is a valid formatter object.
            formatter = format

        deprecated_args = (block_start, block_end, item_start, item_end)
        if any(arg is not None for arg in deprecated_args):
            names = ('block_start', 'block_end', 'item_start', 'item_end')
            for arg, name in zip(deprecated_args, names):
                if arg is None:
                    continue
                deprecation_warning(
                    f"Overriding '{name}' by passing strings to "
                    "generate_documentation is deprecated.  Create an instance of a "
                    "StringConfigFormatter and pass it as the 'format' argument.",
                    version='6.6.0',
                )
                setattr(
                    formatter, "_" + name, _formatter_str_to_callback(arg, formatter)
                )
        if item_body is not None:
            deprecation_warning(
                "Overriding 'item_body' by passing strings to "
                "generate_documentation is deprecated.  Create an instance of a "
                "StringConfigFormatter and pass it as the 'format' argument.",
                version='6.6.0',
            )
            setattr(
                formatter,
                "_item_body",
                _formatter_str_to_item_callback(item_body, formatter),
            )

        return formatter.generate(self, indent_spacing, width, visibility)

    def user_values(self):
        if self._userSet:
            yield self
        for level, prefix, value, obj in self._data_collector(0, ""):
            if obj._userSet:
                yield obj

    def unused_user_values(self):
        if self._userSet and not self._userAccessed:
            yield self
        for level, prefix, value, obj in self._data_collector(0, ""):
            if obj._userSet and not obj._userAccessed:
                yield obj


class ConfigValue(ConfigBase):
    """Store and manipulate a single configuration value.

    Parameters
    ----------
    default: optional
        The default value that this ConfigValue will take if no value is
        provided.

    domain: Callable, optional
        The domain can be any callable that accepts a candidate value
        and returns the value converted to the desired type, optionally
        performing any data validation.  The result will be stored into
        the ConfigValue.  Examples include type constructors like `int`
        or `float`.  More complex domain examples include callable
        objects; for example, the :py:class:`In` class that ensures that
        the value falls into an acceptable set or even a complete
        :py:class:`ConfigDict` instance.

    description: str, optional
        The short description of this value

    doc: str, optional
        The long documentation string for this value

    visibility: int, optional
        The visibility of this ConfigValue when generating templates and
        documentation.  Visibility supports specification of "advanced"
        or "developer" options.  ConfigValues with visibility=0 (the
        default) will always be printed / included.  ConfigValues
        with higher visibility values will only be included when the
        generation method specifies a visibility greater than or equal
        to the visibility of this object.

    """

    __slots__ = ()

    def value(self, accessValue=True):
        if accessValue:
            self._userAccessed = True
        return self._data

    def _setter(self, value):
        self._data = self._cast(value)

    def set_value(self, value):
        self._setter(value)
        self._userSet = True

    def _data_collector(self, level, prefix, visibility=None, docMode=False):
        if visibility is not None and visibility < self._visibility:
            return
        yield (level, prefix, self, self)


ConfigValue._UninitializedClass = type(
    'UninitializedConfigValue', (UninitializedMixin, ConfigValue), {'__slots__': ()}
)


class ImmutableConfigValue(ConfigValue):
    __slots__ = ()

    def __new__(self, *args, **kwds):
        # ImmutableConfigValue objects are never directly created, and
        # any attempt to copy one will generate a mutable ConfigValue
        # object
        return ConfigValue(*args, **kwds)

    def _setter(self, value):
        try:
            _data = self._data
            super()._setter(value)
            if _data != self._data:
                raise RuntimeError(f"'{self.name(True)}' is currently immutable")
        finally:
            self._data = _data


class MarkImmutable:
    """
    Mark instances of ConfigValue as immutable.

    Parameters
    ----------
    config_value: ConfigValue
        The ConfigValue instances that should be marked immutable.
        Note that multiple instances of ConfigValue can be passed.

    Examples
    --------
    .. testcode::

       config = ConfigDict()
       config.declare('a', ConfigValue(default=1, domain=int))
       config.declare('b', ConfigValue(default=1, domain=int))
       locker = MarkImmutable(config.get('a'), config.get('b'))

    Now, config.a and config.b cannot be changed:

    .. doctest::

       >>> config.a = 5
       Traceback (most recent call last):
          ...
       RuntimeError: ConfigValue 'a' is currently immutable
       >>> print(config.a)
       1

    To make them mutable again,

    .. doctest::

       >>> locker.release_lock()
       >>> config.a = 5
       >>> print(config.a)
       5

    Note that this can be used as a context manager as well:

    .. doctest::

       >>> with MarkImmutable(config.get('a'), config.get('b')):
       ...     config.a = 10
       Traceback (most recent call last):
          ...
       RuntimeError: ConfigValue 'a' is currently immutable
       >>> print(config.a)
       5
       >>> config.a = 10
       >>> print(config.a)
       10

    """

    def __init__(self, *args):
        self._targets = args
        self._locked = []
        self.lock()

    def lock(self):
        try:
            for cfg in self._targets:
                if type(cfg) is not ConfigValue:
                    if isinstance(cfg, ConfigValue):
                        # Resolve any UninitializedConfigValue
                        cfg._data
                    else:
                        raise ValueError(
                            'Only ConfigValue instances can be marked immutable.'
                        )
                cfg.__class__ = ImmutableConfigValue
                self._locked.append(cfg)
        except:
            self.release_lock()
            raise

    def release_lock(self):
        for arg in self._locked:
            arg.__class__ = ConfigValue
        self._locked = []

    def __enter__(self):
        if not self._locked:
            self.lock()
        return self

    def __exit__(self, t, v, tb):
        self.release_lock()


class ConfigList(ConfigBase, Sequence):
    """Store and manipulate a list of configuration values.

    Parameters
    ----------
    default: optional
        The default value that this ConfigList will take if no value is
        provided.  If default is a list or ConfigList, then each member
        is cast to the ConfigList's domain to build the default value,
        otherwise the default is cast to the domain and forms a default
        list with a single element.

    domain: Callable, optional
        The domain can be any callable that accepts a candidate value
        and returns the value converted to the desired type, optionally
        performing any data validation.  The result will be stored /
        added to the ConfigList.  Examples include type constructors
        like `int` or `float`.  More complex domain examples include
        callable objects; for example, the :py:class:`In` class that
        ensures that the value falls into an acceptable set or even a
        complete :py:class:`ConfigDict` instance.

    description: str, optional
        The short description of this list

    doc: str, optional
        The long documentation string for this list

    visibility: int, optional
        The visibility of this ConfigList when generating templates and
        documentation.  Visibility supports specification of "advanced"
        or "developer" options.  ConfigLists with visibility=0 (the
        default) will always be printed / included.  ConfigLists
        with higher visibility values will only be included when the
        generation method specifies a visibility greater than or equal
        to the visibility of this object.

    """

    __slots__ = ()

    def __init__(
        self, default=None, domain=None, description=None, doc=None, visibility=0
    ):
        if domain is None:
            domain = ConfigValue()
        elif isinstance(domain, ConfigBase):
            pass
        else:
            domain = ConfigValue(None, domain=domain)
        ConfigBase.__init__(
            self,
            default=default,
            domain=domain,
            description=description,
            doc=doc,
            visibility=visibility,
        )

    def __setstate__(self, state):
        state = super(ConfigList, self).__setstate__(state)
        for x in self._data:
            x._parent = self

    def __getitem__(self, key):
        val = self._data[key]
        self._userAccessed = True
        if isinstance(val, ConfigValue):
            return val.value()
        else:
            return val

    def get(self, key, default=NOTSET):
        # Note: get() is borrowed from ConfigDict for cases where we
        # want the raw stored object (and to avoid the implicit
        # conversion of ConfigValue members to their stored data).
        try:
            val = self._data[key]
            self._userAccessed = True
            return val
        except IndexError:
            if default is NOTSET:
                raise
        # Note: self._domain is ALWAYS derived from ConfigBase
        return self._domain(default)

    def __setitem__(self, key, val):
        # Note: this will fail if the element doesn't exist in _data.
        # As a result, *this* list doesn't change when someone tries to
        # change an element; instead, the *element* gets its _userSet
        # flag set.
        # self._userSet = True
        self._data[key].set_value(val)

    def __len__(self):
        return self._data.__len__()

    def __iter__(self):
        self._userAccessed = True
        return iter(self[i] for i in range(len(self._data)))

    def value(self, accessValue=True):
        if accessValue:
            self._userAccessed = True
        return [config.value(accessValue) for config in self._data]

    def _setter(self, value):
        # If the _setter fails part-way through the list values, we
        # want to restore a deterministic state.  That is, either
        # set_value succeeds completely, or else nothing happens.
        _data = []
        if isinstance(value, str):
            value = list(_default_string_list_lexer(value))
        if (type(value) is list) or isinstance(value, ConfigList):
            for val in value:
                self._append(_data, val)
        else:
            self._append(_data, value)
        self._data = _data

    def set_value(self, value):
        self._setter(value)
        self._userSet = True
        for _data in self._data:
            _data._userSet = True

    def _append(self, _data, value):
        val = self._cast(value)
        if val is None:
            return
        val._parent = self
        val._name = f'[{len(_data)}]'
        # We need to reset the _userSet to False because the List domain
        # is a ConfigValue and __call__ will trigger set_value(), which
        # will set the _userSet flag.  As we get here during _default
        # processing, we want to clear that flag.  If this is actually
        # getting triggered through set_value() / append(), then
        # append() will be responsible for setting _userSet.
        val._userSet = False
        _data.append(val)

    def append(self, value=NOTSET):
        self._append(self._data, value)
        self._data[-1]._userSet = True
        # Adding something to the container should not change the
        # userSet on the container (see Pyomo/pyomo#352; now
        # Pyomo/pysp#8 for justification)
        # self._userSet = True

    @deprecated("ConfigList.add() has been deprecated.  Use append()", version='5.7.2')
    def add(self, value=NOTSET):
        "Append the specified value to the list, casting as necessary."
        return self.append(value)

    def _data_collector(self, level, prefix, visibility=None, docMode=False):
        if visibility is not None and visibility < self._visibility:
            return
        if docMode:
            # In documentation mode, we do NOT list the documentation
            # for any sub-data, and instead document the *domain*
            # information (as all the entries should share the same
            # domain, potentially duplicating that documentation is
            # somewhat redundant, and worse, if the list is empty, then
            # no documentation is generated at all!)
            yield (level, prefix, None, self)
            subDomain = self._domain._data_collector(
                level + 1, '- ', visibility, docMode
            )
            # Pop off the (empty) block entry
            next(subDomain)
            for v in subDomain:
                yield v
            return
        if prefix:
            if not self._data:
                yield (level, prefix, [], self)
            else:
                yield (level, prefix, None, self)
                if level is not None:
                    level += 1
        for value in self._data:
            for v in value._data_collector(level, '- ', visibility, docMode):
                yield v


ConfigList._UninitializedClass = type(
    'UninitializedConfigList', (UninitializedMixin, ConfigList), {'__slots__': ()}
)


class ConfigDict(ConfigBase, Mapping):
    """Store and manipulate a dictionary of configuration values.

    Parameters
    ----------
    description: str, optional
        The short description of this list

    doc: str, optional
        The long documentation string for this list

    implicit: bool, optional
        If True, the ConfigDict will allow "implicitly" declared
        keys, that is, keys can be stored into the ConfigDict that
        were not previously declared using :py:meth:`declare` or
        :py:meth:`declare_from`.

    implicit_domain: Callable, optional
        The domain that will be used for any implicitly-declared keys.
        Follows the same rules as :py:meth:`ConfigValue`'s `domain`.

    visibility: int, optional
        The visibility of this ConfigDict when generating templates and
        documentation.  Visibility supports specification of "advanced"
        or "developer" options.  ConfigDicts with visibility=0 (the
        default) will always be printed / included.  ConfigDicts
        with higher visibility values will only be included when the
        generation method specifies a visibility greater than or equal
        to the visibility of this object.

    """

    content_filters = {None, 'all', 'userdata'}

    # Note: __getstate__ relies on this field ordering.  Do not change.
    __slots__ = ('_implicit_domain', '_declared', '_implicit_declaration')
    _reserved_words = set()

    def __init__(
        self,
        description=None,
        doc=None,
        implicit=False,
        implicit_domain=None,
        visibility=0,
    ):
        self._declared = set()
        self._implicit_declaration = implicit
        if (
            implicit_domain is None
            or type(implicit_domain) is DynamicImplicitDomain
            or isinstance(implicit_domain, ConfigBase)
        ):
            self._implicit_domain = implicit_domain
        else:
            self._implicit_domain = ConfigValue(None, domain=implicit_domain)
        ConfigBase.__init__(
            self,
            None,
            dict if self.__class__ is ConfigDict else self.__class__,
            description,
            doc,
            visibility,
        )
        self._data = {}

    def __getstate__(self):
        state = super().__getstate__()
        state.append(_picklable(self._implicit_domain, self))
        # Note: [1:] intentionally skips the _implicit_domain (which we
        # just handled)
        state.extend(getattr(self, key) for key in ConfigDict.__slots__[1:])
        return state

    def __setstate__(self, state):
        super().__setstate__(state)
        for key, val in zip(ConfigDict.__slots__, state[len(ConfigBase.__slots__) :]):
            object.__setattr__(self, key, val)
        for x in self._data.values():
            x._parent = self

    def __dir__(self):
        # Note that dir() returns the *normalized* names (i.e., no spaces)
        return sorted(super(ConfigDict, self).__dir__() + list(self._data))

    def __getitem__(self, key):
        self._userAccessed = True
        _key = str(key).replace(' ', '_')
        if isinstance(self._data[_key], ConfigValue):
            return self._data[_key].value()
        else:
            return self._data[_key]

    def get(self, key, default=NOTSET):
        self._userAccessed = True
        _key = str(key).replace(' ', '_')
        if _key in self._data:
            return self._data[_key]
        if default is NOTSET:
            return None
        if self._implicit_domain is not None:
            if type(self._implicit_domain) is DynamicImplicitDomain:
                return self._implicit_domain(key, default)
            else:
                return self._implicit_domain(default)
        else:
            return ConfigValue(default)

    def setdefault(self, key, default=NOTSET):
        self._userAccessed = True
        _key = str(key).replace(' ', '_')
        if _key in self._data:
            return self._data[_key]
        if default is NOTSET:
            return self.add(key, None)
        else:
            return self.add(key, default)

    def __setitem__(self, key, val):
        _key = str(key).replace(' ', '_')
        if _key not in self._data:
            self.add(key, val)
        else:
            cfg = self._data[_key]
            # Trap self-assignment (useful for providing editor completion)
            if cfg is val:
                return
            cfg.set_value(val)

    def __delitem__(self, key):
        # Note that this will produce a KeyError if the key is not valid
        # for this ConfigDict.
        _key = str(key).replace(' ', '_')
        del self._data[_key]
        # Clean up the other data structures
        self._declared.discard(_key)

    def __contains__(self, key):
        _key = str(key).replace(' ', '_')
        return _key in self._data

    def __len__(self):
        return len(self._data)

    def __iter__(self):
        return map(attrgetter('_name'), self._data.values())

    def __getattr__(self, attr):
        # Note: __getattr__ is only called after all "usual" attribute
        # lookup methods have failed.  So, if we get here, we already
        # know that key is not a __slot__ or a method, etc...
        _attr = attr.replace(' ', '_')
        # Note: we test for "_data" because finding attributes on a
        # partially constructed ConfigDict (before the _data attribute
        # was declared) can lead to infinite recursion.
        if _attr == "_data" or _attr not in self._data:
            raise AttributeError(
                f"'{type(self).__name__}' object has no attribute '{attr}'"
            )
        return ConfigDict.__getitem__(self, _attr)

    def __setattr__(self, name, value):
        if name in ConfigDict._reserved_words:
            super().__setattr__(name, value)
        else:
            ConfigDict.__setitem__(self, name, value)

    def __delattr__(self, name):
        _key = str(name).replace(' ', '_')
        if _key in self._data:
            del self[_key]
        elif _key in dir(self):
            raise AttributeError(
                "'%s' object attribute '%s' is read-only" % (type(self).__name__, name)
            )
        else:
            raise AttributeError(
                "'%s' object has no attribute '%s'" % (type(self).__name__, name)
            )

    def keys(self):
        return iter(self)

    def values(self):
        self._userAccessed = True
        return map(self.__getitem__, self._data)

    def items(self):
        self._userAccessed = True
        for key, val in self._data.items():
            yield (val._name, self[key])

    @deprecated('The iterkeys method is deprecated. Use dict.keys().', version='6.0')
    def iterkeys(self):
        return self.keys()

    @deprecated('The itervalues method is deprecated. Use dict.keys().', version='6.0')
    def itervalues(self):
        return self.values()

    @deprecated('The iteritems method is deprecated. Use dict.keys().', version='6.0')
    def iteritems(self):
        return self.items()

    def _add(self, name, config):
        name = str(name)
        _name = name.replace(' ', '_')
        if config._parent is not None:
            raise ValueError(
                "config '%s' is already assigned to ConfigDict '%s'; "
                "cannot reassign to '%s'"
                % (name, config._parent.name(True), self.name(True))
            )
        if _name in self._data:
            raise ValueError(
                "duplicate config '%s' defined for ConfigDict '%s'"
                % (name, self.name(True))
            )
        self._data[_name] = config
        config._parent = self
        config._name = name
        return config

    def declare(self, name, config):
        _name = str(name).replace(' ', '_')
        ans = self._add(name, config)
        self._declared.add(_name)
        return ans

    def declare_from(self, other, skip=None):
        if not isinstance(other, ConfigDict):
            raise ValueError("ConfigDict.declare_from() only accepts other ConfigDicts")
        # Note that we duplicate ["other()"] other so that this
        # ConfigDict's entries are independent of the other's
        for key in other.keys():
            if skip and key in skip:
                continue
            if key in self:
                raise ValueError(
                    "ConfigDict.declare_from passed a block "
                    "with a duplicate field, '%s'" % (key,)
                )
            self.declare(key, other.get(key)())

    def add(self, name, config):
        if not self._implicit_declaration:
            raise ValueError(
                "Key '%s' not defined in ConfigDict '%s'"
                " and Dict disallows implicit entries" % (name, self.name(True))
            )

        if self._implicit_domain is None:
            if isinstance(config, ConfigBase):
                ans = self._add(name, config)
            else:
                ans = self._add(name, ConfigValue(config))
        elif type(self._implicit_domain) is DynamicImplicitDomain:
            ans = self._add(name, self._implicit_domain(name, config))
        else:
            ans = self._add(name, self._implicit_domain(config))
        ans._userSet = True
        # Adding something to the container should not change the
        # userSet on the container (see Pyomo/pyomo#352; now
        # Pyomo/pysp#8 for justification)
        # self._userSet = True
        return ans

    def value(self, accessValue=True):
        if accessValue:
            self._userAccessed = True
        return {cfg._name: cfg.value(accessValue) for cfg in self._data.values()}

    def set_value(self, value, skip_implicit=False):
        if value is None:
            return self
        if isinstance(value, str):
            value = dict(_default_string_dict_lexer(value))
        if (type(value) is not dict) and (not isinstance(value, ConfigDict)):
            raise ValueError(
                "Expected dict value for %s.set_value, found %s"
                % (self.name(True), type(value).__name__)
            )
        if not value:
            return self
        _implicit = []
        _decl_map = {}
        for key in value:
            _key = str(key).replace(' ', '_')
            if _key in self._data:
                # str(key) may not be key... store the mapping so that
                # when we later iterate over the _data, we can map
                # the local keys back to the incoming value keys.
                _decl_map[_key] = key
            else:
                if skip_implicit:
                    pass
                elif self._implicit_declaration:
                    _implicit.append(key)
                else:
                    raise ValueError(
                        "key '%s' not defined for ConfigDict '%s' and "
                        "implicit (undefined) keys are not allowed"
                        % (key, self.name(True))
                    )

        # If the set_value fails part-way through the new values, we
        # want to restore a deterministic state.  That is, either
        # set_value succeeds completely, or else nothing happens.
        _old_data = self.value(False)
        try:
            # We want to set the values in declaration order (so that
            # things are deterministic and in case a validation depends
            # on the order)
            for key in self._data:
                if key in _decl_map:
                    self[key] = value[_decl_map[key]]
            # implicit data is declared at the end (in sorted order)
            for key in sorted(_implicit):
                self.add(key, value[key])
        except:
            self.reset()
            self.set_value(_old_data)
            raise
        self._userSet = True
        return self

    def reset(self):
        # Reset the values in the order they were declared.  This
        # allows reset functions to have a deterministic ordering.
        for key, val in list(self._data.items()):
            if key in self._declared:
                val.reset()
            else:
                del self._data[key]
        self._userAccessed = False
        self._userSet = False

    def _data_collector(self, level, prefix, visibility=None, docMode=False):
        if visibility is not None and visibility < self._visibility:
            return
        if prefix:
            yield (level, prefix, None, self)
            if level is not None:
                level += 1
        for cfg in self._data.values():
            yield from cfg._data_collector(level, cfg._name + ': ', visibility, docMode)


ConfigDict._UninitializedClass = None
ConfigDict._reserved_words.update(dir(ConfigDict))

# Backwards compatibility: ConfigDict was originally named ConfigBlock.
ConfigBlock = ConfigDict<|MERGE_RESOLUTION|>--- conflicted
+++ resolved
@@ -700,424 +700,6 @@
             return cls(arg)
 
 
-<<<<<<< HEAD
-__doc__ = """
-=================================
-The Pyomo Configuration System
-=================================
-
-The Pyomo config system provides a set of three classes
-(:py:class:`ConfigDict`, :py:class:`ConfigList`, and
-:py:class:`ConfigValue`) for managing and documenting structured
-configuration information and user input.  The system is based around
-the ConfigValue class, which provides storage for a single configuration
-entry.  ConfigValue objects can be grouped using two containers
-(ConfigDict and ConfigList), which provide functionality analogous to
-Python's dict and list classes, respectively.
-
-At its simplest, the Config system allows for developers to specify a
-dictionary of documented configuration entries:
-
-.. testcode::
-
-    from pyomo.common.config import (
-        ConfigDict, ConfigList, ConfigValue
-    )
-    config = ConfigDict()
-    config.declare('filename', ConfigValue(
-        default=None,
-        domain=str,
-        description="Input file name",
-    ))
-    config.declare("bound tolerance", ConfigValue(
-        default=1E-5,
-        domain=float,
-        description="Bound tolerance",
-        doc="Relative tolerance for bound feasibility checks"
-    ))
-    config.declare("iteration limit", ConfigValue(
-        default=30,
-        domain=int,
-        description="Iteration limit",
-        doc="Number of maximum iterations in the decomposition methods"
-    ))
-
-Users can then provide values for those entries, and retrieve the
-current values:
-
-.. doctest::
-
-    >>> config['filename'] = 'tmp.txt'
-    >>> print(config['filename'])
-    tmp.txt
-    >>> print(config['iteration limit'])
-    30
-
-For convenience, ConfigDict objects support read/write access via
-attributes (with spaces in the declaration names replaced by
-underscores):
-
-.. doctest::
-
-    >>> print(config.filename)
-    tmp.txt
-    >>> print(config.iteration_limit)
-    30
-    >>> config.iteration_limit = 20
-    >>> print(config.iteration_limit)
-    20
-
-Domain validation
-=================
-
-All Config objects support a ``domain`` keyword that accepts a callable
-object (type, function, or callable instance).  The domain callable
-should take data and map it onto the desired domain, optionally
-performing domain validation (see :py:class:`ConfigValue`,
-:py:class:`ConfigDict`, and :py:class:`ConfigList` for more
-information).  This allows client code to accept a very flexible set of
-inputs without "cluttering" the code with input validation:
-
-.. doctest::
-
-    >>> config.iteration_limit = 35.5
-    >>> print(config.iteration_limit)
-    35
-    >>> print(type(config.iteration_limit).__name__)
-    int
-
-In addition to common types (like ``int``, ``float``, ``bool``, and
-``str``), the config system profides a number of custom domain
-validators for common use cases:
-
-.. autosummary::
-
-   Bool
-   Integer
-   PositiveInt
-   NegativeInt
-   NonNegativeInt
-   NonPositiveInt
-   PositiveFloat
-   NegativeFloat
-   NonPositiveFloat
-   NonNegativeFloat
-   In
-   InEnum
-   IsInstance
-   ListOf
-   Module
-   Path
-   PathList
-   DynamicImplicitDomain
-
-Configuring class hierarchies
-=============================
-
-A feature of the Config system is that the core classes all implement
-``__call__``, and can themselves be used as ``domain`` values.  Beyond
-providing domain verification for complex hierarchical structures, this
-feature allows ConfigDicts to cleanly support the configuration of
-derived objects.  Consider the following example:
-
-.. doctest::
-
-    >>> class Base:
-    ...     CONFIG = ConfigDict()
-    ...     CONFIG.declare('filename', ConfigValue(
-    ...         default='input.txt',
-    ...         domain=str,
-    ...     ))
-    ...     def __init__(self, **kwds):
-    ...         c = self.CONFIG(kwds)
-    ...         c.display()
-    ...
-    >>> class Derived(Base):
-    ...     CONFIG = Base.CONFIG()
-    ...     CONFIG.declare('pattern', ConfigValue(
-    ...         default=None,
-    ...         domain=str,
-    ...     ))
-    ...
-    >>> tmp = Base(filename='foo.txt')
-    filename: foo.txt
-    >>> tmp = Derived(pattern='.*warning')
-    filename: input.txt
-    pattern: .*warning
-
-Here, the base class ``Base`` declares a class-level attribute CONFIG as a
-ConfigDict containing a single entry (``filename``).  The derived class
-(``Derived``) then starts by making a copy of the base class' ``CONFIG``,
-and then defines an additional entry (`pattern`).  Instances of the base
-class will still create ``c`` instances that only have the single
-``filename`` entry, whereas instances of the derived class will have ``c``
-instances with two entries: the ``pattern`` entry declared by the derived
-class, and the ``filename`` entry "inherited" from the base class.
-
-An extension of this design pattern provides a clean approach for
-handling "ephemeral" instance options.  Consider an interface to an
-external "solver".  Our class implements a ``solve()`` method that takes a
-problem and sends it to the solver along with some solver configuration
-options.  We would like to be able to set those options "persistently"
-on instances of the interface class, but still override them
-"temporarily" for individual calls to ``solve()``.  We implement this by
-creating copies of the class's configuration for both specific instances
-and for use by each ``solve()`` call:
-
-.. doctest::
-
-    >>> class Solver:
-    ...     CONFIG = ConfigDict()
-    ...     CONFIG.declare('iterlim', ConfigValue(
-    ...         default=10,
-    ...         domain=int,
-    ...     ))
-    ...     def __init__(self, **kwds):
-    ...         self.config = self.CONFIG(kwds)
-    ...     def solve(self, model, **options):
-    ...         config = self.config(options)
-    ...         # Solve the model with the specified iterlim
-    ...         config.display()
-    ...
-    >>> solver = Solver()
-    >>> solver.solve(None)
-    iterlim: 10
-    >>> solver.config.iterlim = 20
-    >>> solver.solve(None)
-    iterlim: 20
-    >>> solver.solve(None, iterlim=50)
-    iterlim: 50
-    >>> solver.solve(None)
-    iterlim: 20
-
-
-Interacting with argparse
-=========================
-
-In addition to basic storage and retrieval, the Config system provides
-hooks to the argparse command-line argument parsing system.  Individual
-Config entries can be declared as argparse arguments using the
-:py:meth:`~ConfigBase.declare_as_argument` method.  To make declaration
-simpler, the :py:meth:`declare` method returns the declared Config
-object so that the argument declaration can be done inline:
-
-.. testcode::
-
-    import argparse
-    config = ConfigDict()
-    config.declare('iterlim', ConfigValue(
-        domain=int,
-        default=100,
-        description="iteration limit",
-    )).declare_as_argument()
-    config.declare('lbfgs', ConfigValue(
-        domain=bool,
-        description="use limited memory BFGS update",
-    )).declare_as_argument()
-    config.declare('linesearch', ConfigValue(
-        domain=bool,
-        default=True,
-        description="use line search",
-    )).declare_as_argument()
-    config.declare('relative tolerance', ConfigValue(
-        domain=float,
-        description="relative convergence tolerance",
-    )).declare_as_argument('--reltol', '-r', group='Tolerances')
-    config.declare('absolute tolerance', ConfigValue(
-        domain=float,
-        description="absolute convergence tolerance",
-    )).declare_as_argument('--abstol', '-a', group='Tolerances')
-
-The ConfigDict can then be used to initialize (or augment) an argparse
-ArgumentParser object:
-
-.. testcode::
-
-    parser = argparse.ArgumentParser("tester")
-    config.initialize_argparse(parser)
-
-
-Key information from the ConfigDict is automatically transferred over
-to the ArgumentParser object:
-
-.. doctest::
-   :hide:
-
-    >>> import os
-    >>> original_environ, os.environ = os.environ, os.environ.copy()
-    >>> os.environ['COLUMNS'] = '80'
-
-.. doctest::
-
-    >>> print(parser.format_help())
-    usage: tester [-h] [--iterlim INT] [--lbfgs] [--disable-linesearch]
-                  [--reltol FLOAT] [--abstol FLOAT]
-    ...
-      -h, --help            show this help message and exit
-      --iterlim INT         iteration limit
-      --lbfgs               use limited memory BFGS update
-      --disable-linesearch  [DON'T] use line search
-    <BLANKLINE>
-    Tolerances:
-      --reltol... -r FLOAT  relative convergence tolerance
-      --abstol... -a FLOAT  absolute convergence tolerance
-    <BLANKLINE>
-
-.. doctest::
-   :hide:
-
-    >>> os.environ = original_environ
-
-Parsed arguments can then be imported back into the ConfigDict:
-
-.. doctest::
-
-    >>> args=parser.parse_args(['--lbfgs', '--reltol', '0.1', '-a', '0.2'])
-    >>> args = config.import_argparse(args)
-    >>> config.display()
-    iterlim: 100
-    lbfgs: true
-    linesearch: true
-    relative tolerance: 0.1
-    absolute tolerance: 0.2
-
-Accessing user-specified values
-===============================
-
-It is frequently useful to know which values a user explicitly set, and
-which values a user explicitly set but have never been retrieved.  The
-configuration system provides two generator methods to return the items
-that a user explicitly set (:py:meth:`user_values`) and the items that
-were set but never retrieved (:py:meth:`unused_user_values`):
-
-.. doctest::
-
-    >>> print([val.name() for val in config.user_values()])
-    ['lbfgs', 'relative tolerance', 'absolute tolerance']
-    >>> print(config.relative_tolerance)
-    0.1
-    >>> print([val.name() for val in config.unused_user_values()])
-    ['lbfgs', 'absolute tolerance']
-
-Generating output & documentation
-=================================
-
-Configuration objects support three methods for generating output and
-documentation: :py:meth:`display()`,
-:py:meth:`generate_yaml_template()`, and
-:py:meth:`generate_documentation()`.  The simplest is
-:py:meth:`display()`, which prints out the current values of the
-configuration object (and if it is a container type, all of it's
-children).  :py:meth:`generate_yaml_template` is similar to
-:py:meth:`display`, but also includes the description fields as
-formatted comments.
-
-.. testcode::
-
-    solver_config = config
-    config = ConfigDict()
-    config.declare('output', ConfigValue(
-        default='results.yml',
-        domain=str,
-        description='output results filename'
-    ))
-    config.declare('verbose', ConfigValue(
-        default=0,
-        domain=int,
-        description='output verbosity',
-        doc='This sets the system verbosity.  The default (0) only logs '
-        'warnings and errors.  Larger integer values will produce '
-        'additional log messages.',
-    ))
-    config.declare('solvers', ConfigList(
-        domain=solver_config,
-        description='list of solvers to apply',
-    ))
-
-.. doctest::
-
-    >>> config.display()
-    output: results.yml
-    verbose: 0
-    solvers: []
-    >>> print(config.generate_yaml_template())
-    output: results.yml  # output results filename
-    verbose: 0           # output verbosity
-    solvers: []          # list of solvers to apply
-    <BLANKLINE>
-
-It is important to note that both methods document the current state of
-the configuration object.  So, in the example above, since the `solvers`
-list is empty, you will not get any information on the elements in the
-list.  Of course, if you add a value to the list, then the data will be
-output:
-
-.. doctest::
-
-    >>> tmp = config()
-    >>> tmp.solvers.append({})
-    >>> tmp.display()
-    output: results.yml
-    verbose: 0
-    solvers:
-      -
-        iterlim: 100
-        lbfgs: true
-        linesearch: true
-        relative tolerance: 0.1
-        absolute tolerance: 0.2
-    >>> print(tmp.generate_yaml_template())
-    output: results.yml          # output results filename
-    verbose: 0                   # output verbosity
-    solvers:                     # list of solvers to apply
-      -
-        iterlim: 100             # iteration limit
-        lbfgs: true              # use limited memory BFGS update
-        linesearch: true         # use line search
-        relative tolerance: 0.1  # relative convergence tolerance
-        absolute tolerance: 0.2  # absolute convergence tolerance
-    <BLANKLINE>
-
-The third method (:py:meth:`generate_documentation`) behaves
-differently.  This method is designed to generate reference
-documentation.  For each configuration item, the `doc` field is output.
-If the item has no `doc`, then the `description` field is used.
-
-List containers have their *domain* documented and not their current
-values.  The documentation can be configured through optional arguments.
-The defaults generate LaTeX documentation:
-
-.. doctest::
-
-    >>> print(config.generate_documentation())
-    \\begin{description}[topsep=0pt,parsep=0.5em,itemsep=-0.4em]
-      \\item[{output}]\\hfill
-        \\\\output results filename
-      \\item[{verbose}]\\hfill
-        \\\\This sets the system verbosity.  The default (0) only logs warnings and
-        errors.  Larger integer values will produce additional log messages.
-      \\item[{solvers}]\\hfill
-        \\\\list of solvers to apply
-      \\begin{description}[topsep=0pt,parsep=0.5em,itemsep=-0.4em]
-        \\item[{iterlim}]\\hfill
-          \\\\iteration limit
-        \\item[{lbfgs}]\\hfill
-          \\\\use limited memory BFGS update
-        \\item[{linesearch}]\\hfill
-          \\\\use line search
-        \\item[{relative tolerance}]\\hfill
-          \\\\relative convergence tolerance
-        \\item[{absolute tolerance}]\\hfill
-          \\\\absolute convergence tolerance
-      \\end{description}
-    \\end{description}
-    <BLANKLINE>
-
-"""
-
-
-=======
->>>>>>> 613f2ad1
 def _dump(*args, **kwds):
     # TODO: Change the default behavior to no longer be YAML.
     # This was a legacy decision that may no longer be the best
