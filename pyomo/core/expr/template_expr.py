#  ___________________________________________________________________________
#
#  Pyomo: Python Optimization Modeling Objects
#  Copyright (c) 2008-2022
#  National Technology and Engineering Solutions of Sandia, LLC
#  Under the terms of Contract DE-NA0003525 with National Technology and
#  Engineering Solutions of Sandia, LLC, the U.S. Government retains certain
#  rights in this software.
#  This software is distributed under the 3-clause BSD License.
#  ___________________________________________________________________________

import copy
import itertools
import logging
import sys
import builtins

from pyomo.common.backports import nullcontext
from pyomo.core.expr.base import ExpressionBase, ExpressionArgs_Mixin, NPV_Mixin
from pyomo.core.expr.expr_errors import TemplateExpressionError
from pyomo.core.expr.logical_expr import BooleanExpression
from pyomo.core.expr.numeric_expr import (
    NumericExpression,
    SumExpression,
    Numeric_NPV_Mixin,
    register_arg_type,
    ARG_TYPE,
)
from pyomo.core.expr.numvalue import (
    NumericValue,
    native_types,
    nonpyomo_leaf_types,
    as_numeric,
    value,
    is_constant,
)
from pyomo.core.expr.visitor import (
    ExpressionReplacementVisitor,
    StreamBasedExpressionVisitor,
)

logger = logging.getLogger(__name__)


class _NotSpecified(object):
    pass


class GetItemExpression(ExpressionBase):
    """
    Expression to call :func:`__getitem__` on the base object.
    """

    __slots__ = ()
    PRECEDENCE = 1

    def __new__(cls, args=()):
        if cls is not GetItemExpression:
            return super().__new__(cls)
        npv_args = not any(
            hasattr(arg, 'is_potentially_variable') and arg.is_potentially_variable()
            for arg in args
        )
        try:
            component = _reduce_template_to_component(args[0])
            cdata = component._ComponentDataClass(component)
            if cdata.is_numeric_type():
                if npv_args and not cdata.is_potentially_variable():
                    return super().__new__(NPV_Numeric_GetItemExpression)
                else:
                    return super().__new__(Numeric_GetItemExpression)
            if cdata.is_logical_type():
                if npv_args and not cdata.is_potentially_variable():
                    return super().__new__(NPV_Boolean_GetItemExpression)
                else:
                    return super().__new__(Boolean_GetItemExpression)
        except (AttributeError, TypeError):
            # TypeError: error reducing to a component (usually due to
            #     unbounded domain on a Var used in a GetItemExpression)
            # AttributeError: resolved component did not support the
            #     PyomoObject API
            pass
        if npv_args:
            return super().__new__(NPV_Structural_GetItemExpression)
        else:
            return super().__new__(Structural_GetItemExpression)

    def __getattr__(self, attr):
        if attr.startswith('__') and attr.endswith('__'):
            raise AttributeError()
        return GetAttrExpression((self, attr))

    def __iter__(self):
        return iter(value(self))

    def __len__(self):
        return len(value(self))

    def getname(self, *args, **kwds):
        return self._args_[0].getname(*args, **kwds)

    def nargs(self):
        return len(self._args_)

    def _is_fixed(self, values):
        if not all(values[1:]):
            return False
        _true = lambda: True
        return all(getattr(x, 'is_fixed', _true)() for x in values[0].values())

    def _to_string(self, values, verbose, smap):
        values = tuple(_[1:-1] if _[0] == '(' and _[-1] == ')' else _ for _ in values)
        if verbose:
            return "getitem(%s, %s)" % (values[0], ', '.join(values[1:]))
        return "%s[%s]" % (values[0], ','.join(values[1:]))

    def _resolve_template(self, args):
        return args[0].__getitem__(tuple(args[1:]))

    def _apply_operation(self, result):
        args = tuple(
            arg
            if arg.__class__ in native_types or not arg.is_numeric_type()
            else value(arg)
            for arg in result[1:]
        )
        return result[0].__getitem__(tuple(result[1:]))


class Numeric_GetItemExpression(GetItemExpression, NumericExpression):
    __slots__ = ()

    def nargs(self):
        return len(self._args_)

    def _compute_polynomial_degree(self, result):
        if any(x != 0 for x in result[1:]):
            return None
        ans = 0
        for x in result[0].values():
            if x.__class__ in nonpyomo_leaf_types or not hasattr(
                x, 'polynomial_degree'
            ):
                continue
            tmp = x.polynomial_degree()
            if tmp is None:
                return None
            elif tmp > ans:
                ans = tmp
        return ans


class NPV_Numeric_GetItemExpression(Numeric_NPV_Mixin, Numeric_GetItemExpression):
    __slots__ = ()


class Boolean_GetItemExpression(GetItemExpression, BooleanExpression):
    __slots__ = ()


class NPV_Boolean_GetItemExpression(NPV_Mixin, Boolean_GetItemExpression):
    __slots__ = ()


class Structural_GetItemExpression(ExpressionArgs_Mixin, GetItemExpression):
    __slots__ = ()


class NPV_Structural_GetItemExpression(NPV_Mixin, Structural_GetItemExpression):
    __slots__ = ()


class GetAttrExpression(ExpressionBase):
    """
    Expression to call :func:`__getattr__` on the base object.
    """

    __slots__ = ()
    PRECEDENCE = 1

    def __new__(cls, args=()):
        if cls is not GetAttrExpression:
            return super().__new__(cls)
        # Ironically, we need to actually create this object in order to
        # determine what the class for this object should be.
        if args[0].is_potentially_variable():
            self = Structural_GetAttrExpression(args)
        else:
            self = NPV_Structural_GetAttrExpression(args)
        try:
            attr = _reduce_template_to_component(self)
            if attr.is_numeric_type():
                if attr.is_potentially_variable() or self.is_potentially_variable():
                    return super().__new__(Numeric_GetAttrExpression)
                else:
                    return super().__new__(NPV_Numeric_GetAttrExpression)
            elif attr.is_logical_type():
                if attr.is_potentially_variable() or self.is_potentially_variable():
                    return super().__new__(Boolean_GetAttrExpression)
                else:
                    return super().__new__(NPV_Boolean_GetAttrExpression)
        except (AttributeError, TypeError):
            # TypeError: error reducing to a component (usually due to
            #     unbounded domain on a Var used in a GetItemExpression)
            # AttributeError: resolved component did not support the
            #     PyomoObject API
            pass
        return self

    def __getattr__(self, attr):
        if attr.startswith('__') and attr.endswith('__'):
            raise AttributeError()
        return GetAttrExpression((self, attr))

    def __getitem__(self, *idx):
        return GetItemExpression((self,) + idx)

    def __iter__(self):
        return iter(value(self))

    def __len__(self):
        return len(value(self))

    def __call__(self, *args, **kwargs):
        """
        Return the value of this object.
        """
        # Backwards compatibility with __call__(exception):
        #
        # TODO: deprecate (then remove) evaluating expressions by
        # "calling" them.
        try:
            if not args:
                if not kwargs:
                    return super().__call__()
                elif len(kwargs) == 1 and 'exception' in kwargs:
                    return super().__call__(**kwargs)
            elif (
                not kwargs and len(args) == 1 and (args[0] is True or args[0] is False)
            ):
                return super().__call__(*args)
        except TemplateExpressionError:
            pass
        # Note: the only time we will implicitly create a CallExpression
        # node is directly after a GetAttrExpression: that is, someone
        # got the attribute (method) and is now calling it.
        # Implementing the auto-generation of CallExpression in other
        # contexts is likely to be confounded with evaluating expressions.
        return CallExpression((self,) + args, kwargs)

    def getname(self, *args, **kwds):
        return 'getattr'

    def nargs(self):
        return 2

    def _apply_operation(self, result):
        assert len(result) == 2
        return getattr(result[0], result[1])

    def _to_string(self, values, verbose, smap):
        assert len(values) == 2
        if verbose:
            return "getattr(%s, %s)" % tuple(values)
        # Note that the string argument for getattr comes quoted, so we
        # need to remove the quotes.
        attr = values[1]
        if attr[0] in '\"\'' and attr[0] == attr[-1]:
            attr = attr[1:-1]
        return "%s.%s" % (values[0], attr)

    def _resolve_template(self, args):
        return getattr(*tuple(args))


class Numeric_GetAttrExpression(GetAttrExpression, NumericExpression):
    __slots__ = ()

    def _compute_polynomial_degree(self, result):
        if result[1] != 0:
            return None
        return result[0]


class NPV_Numeric_GetAttrExpression(Numeric_NPV_Mixin, Numeric_GetAttrExpression):
    __slots__ = ()


class Boolean_GetAttrExpression(GetAttrExpression, BooleanExpression):
    __slots__ = ()


class NPV_Boolean_GetAttrExpression(NPV_Mixin, Boolean_GetAttrExpression):
    __slots__ = ()


class Structural_GetAttrExpression(ExpressionArgs_Mixin, GetAttrExpression):
    __slots__ = ()


class NPV_Structural_GetAttrExpression(NPV_Mixin, Structural_GetAttrExpression):
    __slots__ = ()


class CallExpression(NumericExpression):
    """
    Expression to call :func:`__call__` on the base object.
    """

    __slots__ = ('_kwds',)
    PRECEDENCE = None

    def __init__(self, args, kwargs):
        self._args_ = tuple(args) + tuple(kwargs.values())
        self._kwds = tuple(kwargs.keys())

    def nargs(self):
        return len(self._args_)

    def __getattr__(self, attr):
        if attr.startswith('__') and attr.endswith('__'):
            raise AttributeError()
        return GetAttrExpression((self, attr))

    def __getitem__(self, *idx):
        return GetItemExpression((self,) + idx)

    def __iter__(self):
        return iter(value(self))

    def __len__(self):
        return len(value(self))

    def getname(self, *args, **kwds):
        return 'call'

    def _compute_polynomial_degree(self, result):
        return None

    def _apply_operation(self, result):
        na = len(self._args_) - len(self._kwds)
        return result[0](*result[1:na], **dict(zip(self._kwds, result[na:])))

    def _to_string(self, values, verbose, smap):
        na = len(self._args_) - len(self._kwds)
        args = ', '.join(values[1:na])
        if self._kwds:
            if na > 1:
                args += ', '
            args += ', '.join(
                f'{key}={val}' for key, val in zip(self._kwds, values[na:])
            )
        if verbose:
            return f"call({values[0]}, {args})"
        return f"{values[0]}({args})"

    def _resolve_template(self, args):
        return self._apply_operation(args)


class _TemplateSumExpression_argList(object):
    """A virtual list to represent the expanded SumExpression args

    This class implements a "virtual args list" for
    TemplateSumExpressions without actually generating the expanded
    expression.  It can be accessed either in "one-pass" without
    generating a list of template argument values (more efficient), or
    as a random-access list (where it will have to create the full list
    of argument values (less efficient).

    The instance can be used as a context manager to both lock the
    IndexTemplate values within this context and to restore their original
    values upon exit.

    It is (intentionally) not iterable.

    """

    def __init__(self, TSE):
        self._tse = TSE
        self._i = 0
        self._init_vals = None
        self._iter = self._get_iter()
        self._lock = None

    def __len__(self):
        return self._tse.nargs()

    def __getitem__(self, i):
        if self._i == i:
            self._set_iter_vals(next(self._iter))
            self._i += 1
        elif self._i is not None:
            # Switch to random-access mode.  If we have already
            # retrieved one of the indices, then we need to regenerate
            # the iterator from scratch.
            self._iter = list(self._get_iter() if self._i else self._iter)
            self._set_iter_vals(self._iter[i])
        else:
            self._set_iter_vals(self._iter[i])
        return self._tse._local_args_[0]

    def __enter__(self):
        self._lock = self
        self._lock_iters()

    def __exit__(self, exc_type, exc_value, tb):
        self._unlock_iters()
        self._lock = None

    def _get_iter(self):
        # Note: by definition, all _set pointers within an itergroup
        # point to the same Set
        _sets = tuple(iterGroup[0]._set for iterGroup in self._tse._iters)
        return itertools.product(*_sets)

    def _lock_iters(self):
        self._init_vals = tuple(
            tuple(it.lock(self._lock) for it in iterGroup)
            for iterGroup in self._tse._iters
        )

    def _unlock_iters(self):
        self._set_iter_vals(self._init_vals)
        for iterGroup in self._tse._iters:
            for it in iterGroup:
                it.unlock(self._lock)

    def _set_iter_vals(self, val):
        for i, iterGroup in enumerate(self._tse._iters):
            if len(iterGroup) == 1:
                iterGroup[0].set_value(val[i], self._lock)
            else:
                for j, v in enumerate(val[i]):
                    iterGroup[j].set_value(v, self._lock)


class TemplateSumExpression(NumericExpression):
    """
    Expression to represent an unexpanded sum over one or more sets.
    """

    __slots__ = ('_iters', '_local_args_')
    PRECEDENCE = 1

    def __init__(self, args, _iters):
        assert len(args) == 1
        self._args_ = args
        self._iters = _iters

    def nargs(self):
        # Note: by definition, all _set pointers within an itergroup
        # point to the same Set
        ans = 1
        for iterGroup in self._iters:
            ans *= len(iterGroup[0]._set)
        return ans

    @property
    def args(self):
        return _TemplateSumExpression_argList(self)

    @property
    def _args_(self):
        return _TemplateSumExpression_argList(self)

    @_args_.setter
    def _args_(self, args):
        self._local_args_ = args

    def create_node_with_local_data(self, args):
        return self.__class__(args, self._iters)

    def getname(self, *args, **kwds):
        return "SUM"

    def is_potentially_variable(self):
        if any(
            arg.is_potentially_variable()
            for arg in self._local_args_
            if arg.__class__ not in nonpyomo_leaf_types
        ):
            return True
        return False

    def _is_fixed(self, values):
        return all(values)

    def _compute_polynomial_degree(self, result):
        if None in result:
            return None
        return result[0]

    def _apply_operation(self, result):
        return sum(result)

    def _to_string(self, values, verbose, smap):
        ans = ''
        val = values[0]
        if val[0] == '(' and val[-1] == ')' and _balanced_parens(val[1:-1]):
            val = val[1:-1]
        iterStrGenerator = (
            (
                ', '.join(str(i) for i in iterGroup),
                (
                    iterGroup[0]._set.to_string(verbose=verbose)
                    if hasattr(iterGroup[0]._set, 'to_string')
                    else str(iterGroup[0]._set)
                ),
            )
            for iterGroup in self._iters
        )
        if verbose:
            iterStr = ', '.join('iter(%s, %s)' % x for x in iterStrGenerator)
            return 'templatesum(%s, %s)' % (val, iterStr)
        else:
            iterStr = ' '.join('for %s in %s' % x for x in iterStrGenerator)
            return 'SUM(%s %s)' % (val, iterStr)

    def _resolve_template(self, args):
        return SumExpression(args)


class IndexTemplate(NumericValue):
    """A "placeholder" for an index value in template expressions.

    This class is a placeholder for an index value within a template
    expression.  That is, given the expression template for "m.x[i]",
    where `m.z` is indexed by `m.I`, the expression tree becomes:

    _GetItem:
       - m.x
       - IndexTemplate(_set=m.I, _value=None)

    Constructor Arguments:
       _set: the Set from which this IndexTemplate can take values
    """

    __slots__ = ('_set', '_value', '_index', '_id', '_group', '_lock')

    def __init__(self, _set, index=0, _id=None, _group=None):
        self._set = _set
        self._value = _NotSpecified
        self._index = index
        self._id = _id
        self._group = _group
        self._lock = None

    def __deepcopy__(self, memo):
        # Because we leverage deepcopy for expression/component cloning,
        # we need to see if this is a Component.clone() operation and
        # *not* copy the template.
        #
        # TODO: JDS: We should consider converting the IndexTemplate to
        # a proper Component: that way it could leverage the normal
        # logic of using the parent_block scope to dictate the behavior
        # of deepcopy.
        if '__block_scope__' in memo:
            memo[id(self)] = self
            return self
        #
        # "Normal" deepcopying outside the context of pyomo.
        #
        return super().__deepcopy__(memo)

    # Note: because NONE of the slots on this class need to be edited,
    # we don't need to implement a specialized __setstate__ method.

    def __call__(self, exception=True):
        """
        Return the value of this object.
        """
        if self._value is _NotSpecified:
            if exception:
                raise TemplateExpressionError(
                    self, "Evaluating uninitialized IndexTemplate (%s)" % (self,)
                )
            return None
        else:
            return self._value

    def _resolve_template(self, args):
        assert not args
        return self()

    def is_fixed(self):
        """
        Returns True because this value is fixed.
        """
        return True

    def is_potentially_variable(self):
        """Returns False because index values cannot be variables.

        The IndexTemplate represents a placeholder for an index value
        for an IndexedComponent, and at the moment, Pyomo does not
        support variable indirection.
        """
        return False

    def __str__(self):
        return self.getname()

    def getname(self, fully_qualified=False, name_buffer=None, relative_to=None):
        if self._id is not None:
            return "_%s" % (self._id,)

        _set_name = self._set.getname(fully_qualified, name_buffer, relative_to)
        if self._index is not None and self._set.dimen != 1:
            _set_name += "(%s)" % (self._index,)
        return "{" + _set_name + "}"

    def set_value(self, values=_NotSpecified, lock=None):
        # It might be nice to check if the value is valid for the base
        # set, but things are tricky when the base set is not dimension
        # 1.  So, for the time being, we will just "trust" the user.
        # After all, the actual Set will raise exceptions if the value
        # is not present.
        if lock is not self._lock:
            raise RuntimeError(
                "The TemplateIndex %s is currently locked by %s and "
                "cannot be set through lock %s" % (self, self._lock, lock)
            )
        if values is _NotSpecified:
            self._value = _NotSpecified
            return
        if type(values) is not tuple:
            values = (values,)
        if self._index is not None:
            if len(values) == 1:
                self._value = values[0]
            else:
                self._value = values[self._index]
        else:
            self._value = values

    def lock(self, lock):
        assert self._lock is None
        self._lock = lock
        return self._value

    def unlock(self, lock):
        assert self._lock is lock
        self._lock = None


# Instead of special-casing _categorize_arg_type for this class, we
# will directly register that it should be treated as an NPV arg
register_arg_type(IndexTemplate, ARG_TYPE.NPV)


def resolve_template(expr):
    """Resolve a template into a concrete expression

    This takes a template expression and returns the concrete equivalent
    by substituting the current values of all IndexTemplate objects and
    resolving (evaluating and removing) all GetItemExpression,
    GetAttrExpression, and TemplateSumExpression expression nodes.

    """
    wildcards = []
    wildcard_groups = {}
    level = -1

    def beforeChild(node, child, child_idx):
<<<<<<< HEAD
        # Efficiency: do not decend into leaf nodes.
        if type(child) in native_types:
            return False, child
        elif not child.is_expression_type():
=======
        # Efficiency: do not descend into leaf nodes.
        if type(child) in native_types or not child.is_expression_type():
>>>>>>> 5a9cc2ef
            if hasattr(child, '_resolve_template'):
                return False, child._resolve_template(())
            return False, child
        else:
            return True, None

    def exitNode(node, args):
        if hasattr(node, '_resolve_template'):
            return node._resolve_template(args)
        if len(args) == node.nargs() and all(a is b for a, b in zip(node.args, args)):
            return node
        if all(map(is_constant, args)):
            return node._apply_operation(args)
        else:
            return node.create_node_with_local_data(args)

    walker = StreamBasedExpressionVisitor(
        initializeWalker=lambda x: beforeChild(None, x, None),
        beforeChild=beforeChild,
        exitNode=exitNode,
    )
    return walker.walk_expression(expr)


class _wildcard_info(object):
    __slots__ = ('iter', 'source', 'value', 'original_value', 'objects')

    def __init__(self, src, obj):
        self.source = src
        self.original_value = obj._value
        self.objects = [obj]
        self.reset()
        if self.original_value in (None, _NotSpecified):
            self.advance()

    def advance(self):
        with _TemplateIterManager.pause():
            self.value = next(self.iter)
        for obj in self.objects:
            obj.set_value(self.value)

    def reset(self):
        # Because we want to actually iterate over the underlying
        # template expression, we will temporarily pause our overrides
        # of sum() and the set iters
        with _TemplateIterManager.pause():
            self.iter = iter(self.source)

    def restore(self):
        for obj in self.objects:
            obj.set_value(self.original_value)


def _reduce_template_to_component(expr):
    """Resolve a template into a concrete component

    This takes a template expression and returns the concrete equivalent
    by substituting the current values of all IndexTemplate objects and
    resolving (evaluating and removing) all GetItemExpression,
    GetAttrExpression, and TemplateSumExpression expression nodes.

    """
    import pyomo.core.base.set

    # wildcards holds lists of
    #   [iterator, source, value, orig_value, object0, ...]
    # 'iterator' iterates over 'source' to provide 'value's for each of
    # the 1 or more 'objects'.  Objects can be IndexTemplate objects or
    # (discrete) Variables
    wildcards = []
    wildcard_groups = {}
    level = -1

    def beforeChild(node, child, child_idx):
        # Efficiency: do not decend into leaf nodes.
        if type(child) in native_types:
            return False, child
        elif not child.is_expression_type():
            if hasattr(child, '_resolve_template'):
                try:
                    ans = child._resolve_template(())
                except TemplateExpressionError:
                    # We are attempting "loose" template resolution: for
                    # every unset IndexTemplate, search the underlying
                    # set to find *any* valid match.
                    if child._group not in wildcard_groups:
                        wildcard_groups[child._group] = len(wildcards)
                        info = _wildcard_info(child._set, child)
                        wildcards.append(info)
                    else:
                        info = wildcards[wildcard_groups[child._group]]
                        info.objects.append(child)
                        child.set_value(info.value)
                    ans = child._resolve_template(())
                return False, ans
            if child.is_variable_type():
                from pyomo.core.base.set import RangeSet

                if child.domain.isdiscrete():
                    domain = child.domain
                    bounds = child.bounds
                    if bounds != (None, None):
                        try:
                            bounds = pyomo.core.base.set.RangeSet(*bounds, 0)
                            domain = domain & bounds
                        except:
                            pass
                    info = _wildcard_info(domain, child)
                    wildcards.append(info)
                return False, value(child)
            return False, child
        else:
            return True, None

    def exitNode(node, args):
        if hasattr(node, '_resolve_template'):
            return node._resolve_template(args)
        if len(args) == node.nargs() and all(a is b for a, b in zip(node.args, args)):
            return node
        if all(map(is_constant, args)):
            return node._apply_operation(args)
        else:
            return node.create_node_with_local_data(args)

    walker = StreamBasedExpressionVisitor(
        initializeWalker=lambda x: beforeChild(None, x, None),
        beforeChild=beforeChild,
        exitNode=exitNode,
    )
    while 1:
        try:
            with _TemplateIterManager.pause():
                ans = walker.walk_expression(expr)
            break
        except (KeyError, AttributeError):
            # We are attempting "loose" template resolution: for every
            # unset IndexTemplate, search the underlying set to find
            # *any* valid match.
            level = len(wildcards) - 1
            while level >= 0:
                info = wildcards[level]
                try:
                    info.advance()
                    break
                except StopIteration:
                    # Because we want to actually iterate over the
                    # underlying template expression, we will
                    # temporarily pause our overrides of sum() and the
                    # set iters
                    info.reset()
                    info.advance()
                    level -= 1
            if level < 0:
                for info in wildcards:
                    info.restore()
                raise
    for info in wildcards:
        info.restore()
    return ans


class ReplaceTemplateExpression(ExpressionReplacementVisitor):
    template_types = {
        IndexTemplate,
        GetItemExpression,
        Numeric_GetItemExpression,
        NPV_Numeric_GetItemExpression,
        Boolean_GetItemExpression,
        NPV_Boolean_GetItemExpression,
    }

    def __init__(self, substituter, *args, **kwargs):
        kwargs.setdefault('remove_named_expressions', True)
        super().__init__(**kwargs)
        self.substituter = substituter
        self.substituter_args = args

    def beforeChild(self, node, child, child_idx):
        if type(child) in ReplaceTemplateExpression.template_types:
            return False, self.substituter(child, *self.substituter_args)
        return super().beforeChild(node, child, child_idx)


def substitute_template_expression(expr, substituter, *args, **kwargs):
    """Substitute IndexTemplates in an expression tree.

    This is a general utility function for walking the expression tree
<<<<<<< HEAD
    and subtituting all occurances of IndexTemplate and
    GetItemExpression nodes.
=======
    and substituting all occurrences of IndexTemplate and
    _GetItemExpression nodes.
>>>>>>> 5a9cc2ef

    Args:
        substituter: method taking (expression, *args) and returning
           the new object
        *args: these are passed directly to the substituter

    Returns:
        a new expression tree with all substitutions done
    """
    visitor = ReplaceTemplateExpression(substituter, *args, **kwargs)
    return visitor.walk_expression(expr)


class _GetItemIndexer(object):
    # Note that this class makes the assumption that only one template
    # ever appears in an expression for a single index

    def __init__(self, expr):
        self._base = expr.arg(0)
        self._args = []
        _hash = [id(self._base)]
        for x in expr.args[1:]:
            try:
                logging.disable(logging.CRITICAL)
                val = value(x)
                self._args.append(val)
                _hash.append(val)
            except TemplateExpressionError as e:
                if x is not e.template:
                    raise TypeError(
                        "Cannot use the param substituter with expression "
                        "templates\nwhere the component index has the "
                        "IndexTemplate in an expression.\n\tFound in %s" % (expr,)
                    )
                self._args.append(e.template)
                _hash.append(id(e.template._set))
            finally:
                logging.disable(logging.NOTSET)

        self._hash = tuple(_hash)

    def nargs(self):
        return len(self._args)

    def arg(self, i):
        return self._args[i]

    @property
    def base(self):
        return self._base

    @property
    def args(self):
        return self._args

    def __hash__(self):
        return hash(self._hash)

    def __eq__(self, other):
        if type(other) is _GetItemIndexer:
            return self._hash == other._hash
        else:
            return False

    def __str__(self):
        return "%s[%s]" % (self._base.name, ','.join(str(x) for x in self._args))


def substitute_getitem_with_param(expr, _map):
    """A simple substituter to replace _GetItem nodes with mutable Params.

    This substituter will replace all GetItemExpression nodes with a
    new Param.  For example, this method will create expressions
    suitable for passing to DAE integrators
    """
    import pyomo.core.base.param

    if type(expr) is IndexTemplate:
        return expr

    _id = _GetItemIndexer(expr)
    if _id not in _map:
        _map[_id] = pyomo.core.base.param.Param(mutable=True)
        _map[_id].construct()
        _map[_id]._name = "%s[%s]" % (_id.base.name, ','.join(str(x) for x in _id.args))
    return _map[_id]


def substitute_template_with_value(expr):
    """A simple substituter to expand expression for current template

    This substituter will replace all GetItemExpression / IndexTemplate
    nodes with the actual _ComponentData based on the current value of
    the IndexTemplate(s)

    """

    if type(expr) is IndexTemplate:
        return as_numeric(expr())
    else:
        return resolve_template(expr)


class _set_iterator_template_generator(object):
    """Replacement iterator that returns IndexTemplates

    In order to generate template expressions, we hijack the normal Set
    iteration mechanisms so that this iterator is returned instead of
    the usual iterator.  This iterator will return IndexTemplate
    object(s) instead of the actual Set items the first time next() is
    called.
    """

    def __init__(self, _set, context):
        self._set = _set
        self.context = context

    def __iter__(self):
        return self

    def __next__(self):
        # Prevent context from ever being called more than once
        if self.context is None:
            raise StopIteration()
        context, self.context = self.context, None

        _set = self._set
        if _set.is_expression_type():
            d = _reduce_template_to_component(_set).dimen
        else:
            d = _set.dimen
        grp = context.next_group()
        if d is None or type(d) is not int:
            idx = (IndexTemplate(_set, None, context.next_id(), grp),)
        else:
            idx = tuple(
                IndexTemplate(_set, i, context.next_id(), grp) for i in range(d)
            )
        context.cache.append(idx)
        if len(idx) == 1:
            return idx[0]
        else:
            return idx

    next = __next__


class _template_iter_context(object):
    """Manage the iteration context when generating templatized rules

    This class manages the context tracking when generating templatized
    rules.  It has two methods (`sum_template` and `get_iter`) that
    replace standard functions / methods (`sum` and
    :py:meth:`_FiniteSetMixin.__iter__`, respectively).  It also tracks
    unique identifiers for IndexTemplate objects and their groupings
    within `sum()` generators.
    """

    def __init__(self):
        self.cache = []
        self._id = 0
        self._group = 0

    def get_iter(self, _set):
        return _set_iterator_template_generator(_set, self)

    def npop_cache(self, n):
        result = self.cache[-n:]
        self.cache[-n:] = []
        return result

    def next_id(self):
        self._id += 1
        return self._id

    def next_group(self):
        self._group += 1
        return self._group

    def sum_template(self, generator):
        init_cache = len(self.cache)
        expr = next(generator)
        final_cache = len(self.cache)
        return TemplateSumExpression((expr,), self.npop_cache(final_cache - init_cache))


class _template_iter_manager(object):
    class _iter_wrapper(object):
        __slots__ = ('_class', '_iter', '_old_iter')

        def __init__(self, cls, context):
            def _iter_fcn(obj):
                return context.get_iter(obj)

            self._class = cls
            self._old_iter = cls.__iter__
            self._iter = _iter_fcn

        def acquire(self):
            self._class.__iter__ = self._iter

        def release(self):
            self._class.__iter__ = self._old_iter

    class _pause_template_iter_manager(object):
        __slots__ = ('iter_manager',)

        def __init__(self, iter_manager):
            self.iter_manager = iter_manager

        def __enter__(self):
            self.iter_manager.release()
            return self

        def __exit__(self, et, ev, tb):
            self.iter_manager.acquire()

    def __init__(self):
        self.paused = True
        self.context = None
        self.iters = None
        self.builtin_sum = builtins.sum

    def init(self, context, *iter_fcns):
        assert self.context is None
        self.context = context
        self.iters = [self._iter_wrapper(it, context) for it in iter_fcns]
        return self

    def acquire(self):
        assert self.paused
        self.paused = False
        builtins.sum = self.context.sum_template
        for it in self.iters:
            it.acquire()

    def release(self):
        assert not self.paused
        self.paused = True
        builtins.sum = self.builtin_sum
        for it in self.iters:
            it.release()

    def __enter__(self):
        assert self.context
        self.acquire()
        return self

    def __exit__(self, et, ev, tb):
        self.release()
        self.context = None
        self.iters = None

    def pause(self):
        if self.paused:
            return nullcontext()
        else:
            return self._pause_template_iter_manager(self)


# Global manager for coordinating overriding set iteration
_TemplateIterManager = _template_iter_manager()


def templatize_rule(block, rule, index_set):
    import pyomo.core.base.set

    context = _template_iter_context()
    internal_error = None
    try:
        # Override Set iteration to return IndexTemplates
        with _TemplateIterManager.init(
            context,
            pyomo.core.base.set._FiniteSetMixin,
            GetItemExpression,
            GetAttrExpression,
        ):
            # Get the index templates needed for calling the rule
            if index_set is not None:
                # Note, do not rely on the __iter__ overload, as non-finite
                # Sets don't have an __iter__.
                indices = next(iter(context.get_iter(index_set)))
                try:
                    context.cache.pop()
                except IndexError:
                    assert indices is None
                    indices = ()
            else:
                indices = ()
            if type(indices) is not tuple:
                indices = (indices,)
            # Call the rule, returning the template expression and the
            # top-level IndexTemplate(s) generated when calling the rule.
            #
            # TBD: Should this just return a "FORALL()" expression node that
            # behaves similarly to the GetItemExpression node?
            return rule(block, indices), indices
    except:
        internal_error = sys.exc_info()
        raise
    finally:
        if len(context.cache):
            if internal_error is not None:
                logger.error(
                    "The following exception was raised when "
                    "templatizing the rule '%s':\n\t%s" % (rule.name, internal_error[1])
                )
            raise TemplateExpressionError(
                None,
                "Explicit iteration (for loops) over Sets is not supported "
                "by template expressions.  Encountered loop over %s"
                % (context.cache[-1][0]._set,),
            )
    return None, indices


def templatize_constraint(con):
    return templatize_rule(con.parent_block(), con.rule, con.index_set())<|MERGE_RESOLUTION|>--- conflicted
+++ resolved
@@ -663,15 +663,10 @@
     level = -1
 
     def beforeChild(node, child, child_idx):
-<<<<<<< HEAD
-        # Efficiency: do not decend into leaf nodes.
+        # Efficiency: do not descend into leaf nodes.
         if type(child) in native_types:
             return False, child
         elif not child.is_expression_type():
-=======
-        # Efficiency: do not descend into leaf nodes.
-        if type(child) in native_types or not child.is_expression_type():
->>>>>>> 5a9cc2ef
             if hasattr(child, '_resolve_template'):
                 return False, child._resolve_template(())
             return False, child
@@ -859,13 +854,8 @@
     """Substitute IndexTemplates in an expression tree.
 
     This is a general utility function for walking the expression tree
-<<<<<<< HEAD
-    and subtituting all occurances of IndexTemplate and
+    and substituting all occurrences of IndexTemplate and
     GetItemExpression nodes.
-=======
-    and substituting all occurrences of IndexTemplate and
-    _GetItemExpression nodes.
->>>>>>> 5a9cc2ef
 
     Args:
         substituter: method taking (expression, *args) and returning
