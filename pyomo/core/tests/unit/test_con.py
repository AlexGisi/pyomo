#  ___________________________________________________________________________
#
#  Pyomo: Python Optimization Modeling Objects
#  Copyright 2017 National Technology and Engineering Solutions of Sandia, LLC
#  Under the terms of Contract DE-NA0003525 with National Technology and
#  Engineering Solutions of Sandia, LLC, the U.S. Government retains certain
#  rights in this software.
#  This software is distributed under the 3-clause BSD License.
#  ___________________________________________________________________________
#
# Unit Tests for Elements of a Model
#
# TestSimpleCon                Class for testing single constraint
# TestArrayCon                Class for testing array of constraint
#

import sys
import os
from os.path import abspath, dirname
currdir = dirname(abspath(__file__))+os.sep

import pyomo.common.unittest as unittest

from pyomo.environ import ConcreteModel, AbstractModel, Var, Constraint, \
    ConstraintList, Param, RangeSet, Set, Expression, value, \
    simple_constraintlist_rule, simple_constraint_rule, inequality
from pyomo.core.expr import logical_expr
from pyomo.core.base.constraint import _GeneralConstraintData


class TestConstraintCreation(unittest.TestCase):

    def create_model(self,abstract=False):
        if abstract is True:
            model = AbstractModel()
        else:
            model = ConcreteModel()
        model.x = Var()
        model.y = Var()
        model.z = Var()
        return model

    def test_tuple_construct_equality(self):
        model = self.create_model()
        def rule(model):
            return (0.0, model.x)
        model.c = Constraint(rule=rule)

        self.assertEqual(model.c.equality,         True)
        self.assertEqual(model.c.lower,             0)
        self.assertIs   (model.c.body,              model.x)
        self.assertEqual(model.c.upper,             0)

        model = self.create_model()
        def rule(model):
            return (model.x, 0.0)
        model.c = Constraint(rule=rule)

        self.assertEqual(model.c.equality,         True)
        self.assertEqual(model.c.lower,             0)
        self.assertIs   (model.c.body,              model.x)
        self.assertEqual(model.c.upper,             0)

    def test_tuple_construct_inf_equality(self):
        model = self.create_model(abstract=True)
        def rule(model):
            return (model.x, float('inf'))
        model.c = Constraint(rule=rule)
        self.assertRaises(ValueError, model.create_instance)

        model = self.create_model(abstract=True)
        def rule(model):
            return (float('inf'), model.x)
        model.c = Constraint(rule=rule)
        self.assertRaises(ValueError, model.create_instance)

    def test_tuple_construct_1sided_inequality(self):
        model = self.create_model()
        def rule(model):
            return (None, model.y, 1)
        model.c = Constraint(rule=rule)

        self.assertEqual(model.c.equality,         False)
        self.assertEqual(model.c.lower,             None)
        self.assertIs   (model.c.body,              model.y)
        self.assertEqual(model.c.upper,             1)

        model = self.create_model()
        def rule(model):
            return (0, model.y, None)
        model.c = Constraint(rule=rule)

        self.assertEqual(model.c.equality,         False)
        self.assertEqual(model.c.lower,             0)
        self.assertIs   (model.c.body,              model.y)
        self.assertEqual(model.c.upper,             None)

    def test_tuple_construct_1sided_inf_inequality(self):
        model = self.create_model()
        def rule(model):
            return (float('-inf'), model.y, 1)
        model.c = Constraint(rule=rule)

        self.assertEqual(model.c.equality,         False)
        self.assertEqual(model.c.lower,             None)
        self.assertIs   (model.c.body,              model.y)
        self.assertEqual(model.c.upper,             1)

        model = self.create_model()
        def rule(model):
            return (0, model.y, float('inf'))
        model.c = Constraint(rule=rule)

        self.assertEqual(model.c.equality,         False)
        self.assertEqual(model.c.lower,             0)
        self.assertIs   (model.c.body,              model.y)
        self.assertEqual(model.c.upper,             None)

    def test_tuple_construct_unbounded_inequality(self):
        model = self.create_model()
        def rule(model):
            return (None, model.y, None)
        model.c = Constraint(rule=rule)

        self.assertEqual(model.c.equality,         False)
        self.assertEqual(model.c.lower,             None)
        self.assertIs   (model.c.body,              model.y)
        self.assertEqual(model.c.upper,             None)

        model = self.create_model()
        def rule(model):
            return (float('-inf'), model.y, float('inf'))
        model.c = Constraint(rule=rule)

        self.assertEqual(model.c.equality,         False)
        self.assertEqual(model.c.lower,             None)
        self.assertIs   (model.c.body,              model.y)
        self.assertEqual(model.c.upper,             None)

    def test_tuple_construct_invalid_1sided_inequality(self):
        model = self.create_model(abstract=True)
        def rule(model):
            return (model.x, model.y, None)
        model.c = Constraint(rule=rule)
        self.assertRaises(ValueError, model.create_instance)

        model = self.create_model(abstract=True)
        def rule(model):
            return (None, model.y, model.z)
        model.c = Constraint(rule=rule)
        self.assertRaises(ValueError, model.create_instance)

    def test_tuple_construct_2sided_inequality(self):
        model = self.create_model()
        def rule(model):
            return (0, model.y, 1)
        model.c = Constraint(rule=rule)

        self.assertEqual(model.c.equality,         False)
        self.assertEqual(model.c.lower,             0)
        self.assertIs   (model.c.body,              model.y)
        self.assertEqual(model.c.upper,             1)

    def test_tuple_construct_invalid_2sided_inequality(self):
        model = self.create_model(abstract=True)
        def rule(model):
            return (model.x, model.y, 1)
        model.c = Constraint(rule=rule)
        self.assertRaises(ValueError, model.create_instance)

        model = self.create_model(abstract=True)
        def rule(model):
            return (0, model.y, model.z)
        model.c = Constraint(rule=rule)
        self.assertRaises(ValueError, model.create_instance)

    def test_expr_construct_equality(self):
        model = self.create_model()
        def rule(model):
            return 0.0 == model.x
        model.c = Constraint(rule=rule)

        self.assertEqual(model.c.equality,         True)
        self.assertEqual(model.c.lower,             0)
        self.assertIs   (model.c.body,              model.x)
        self.assertEqual(model.c.upper,             0)

        model = self.create_model()
        def rule(model):
            return model.x == 0.0
        model.c = Constraint(rule=rule)

        self.assertEqual(model.c.equality,         True)
        self.assertEqual(model.c.lower,             0)
        self.assertIs   (model.c.body,              model.x)
        self.assertEqual(model.c.upper,             0)

    def test_expr_construct_inf_equality(self):
        model = self.create_model(abstract=True)
        def rule(model):
            return model.x == float('inf')
        model.c = Constraint(rule=rule)
        self.assertRaises(ValueError, model.create_instance)

        model = self.create_model(abstract=True)
        def rule(model):
            return float('inf') == model.x
        model.c = Constraint(rule=rule)
        self.assertRaises(ValueError, model.create_instance)

    def test_expr_construct_1sided_inequality(self):
        model = self.create_model()
        def rule(model):
            return model.y <= 1
        model.c = Constraint(rule=rule)

        self.assertEqual(model.c.equality,         False)
        self.assertEqual(model.c.lower,             None)
        self.assertIs   (model.c.body,              model.y)
        self.assertEqual(model.c.upper,             1)

        model = self.create_model()
        def rule(model):
            return 0 <= model.y
        model.c = Constraint(rule=rule)

        self.assertEqual(model.c.equality,         False)
        self.assertEqual(model.c.lower,             0)
        self.assertIs   (model.c.body,              model.y)
        self.assertEqual(model.c.upper,             None)

        model = self.create_model()
        def rule(model):
            return model.y >= 1
        model.c = Constraint(rule=rule)

        self.assertEqual(model.c.equality,         False)
        self.assertEqual(model.c.lower,             1)
        self.assertIs   (model.c.body,              model.y)
        self.assertEqual(model.c.upper,             None)

        model = self.create_model()
        def rule(model):
            return 0 >= model.y
        model.c = Constraint(rule=rule)

        self.assertEqual(model.c.equality,         False)
        self.assertEqual(model.c.lower,             None)
        self.assertIs   (model.c.body,              model.y)
        self.assertEqual(model.c.upper,             0)

    def test_expr_construct_unbounded_inequality(self):
        model = self.create_model()
        def rule(model):
            return model.y <= float('inf')
        model.c = Constraint(rule=rule)

        self.assertEqual(model.c.equality,         False)
        self.assertEqual(model.c.lower,             None)
        self.assertIs   (model.c.body,              model.y)
        self.assertEqual(model.c.upper,             None)

        model = self.create_model()
        def rule(model):
            return float('-inf') <= model.y
        model.c = Constraint(rule=rule)

        self.assertEqual(model.c.equality,         False)
        self.assertEqual(model.c.lower,             None)
        self.assertIs   (model.c.body,              model.y)
        self.assertEqual(model.c.upper,             None)

        model = self.create_model()
        def rule(model):
            return model.y >= float('-inf')
        model.c = Constraint(rule=rule)

        self.assertEqual(model.c.equality,         False)
        self.assertEqual(model.c.lower,             None)
        self.assertIs   (model.c.body,              model.y)
        self.assertEqual(model.c.upper,             None)

        model = self.create_model()
        def rule(model):
            return float('inf') >= model.y
        model.c = Constraint(rule=rule)

        self.assertEqual(model.c.equality,         False)
        self.assertEqual(model.c.lower,             None)
        self.assertIs   (model.c.body,              model.y)
        self.assertEqual(model.c.upper,             None)

    def test_expr_construct_invalid_unbounded_inequality(self):
        model = self.create_model(abstract=True)
        def rule(model):
            return model.y <= float('-inf')
        model.c = Constraint(rule=rule)
        self.assertRaises(ValueError, model.create_instance)

        model = self.create_model(abstract=True)
        def rule(model):
            return float('inf') <= model.y
        model.c = Constraint(rule=rule)
        self.assertRaises(ValueError, model.create_instance)

        model = self.create_model(abstract=True)
        def rule(model):
            return model.y >= float('inf')
        model.c = Constraint(rule=rule)
        self.assertRaises(ValueError, model.create_instance)

        model = self.create_model(abstract=True)
        def rule(model):
            return float('-inf') >= model.y
        model.c = Constraint(rule=rule)
        self.assertRaises(ValueError, model.create_instance)

    def test_expr_construct_invalid(self):
        m = ConcreteModel()
        c = Constraint(rule=lambda m: None)
        self.assertRaisesRegex(
            ValueError, ".*rule returned None",
            m.add_component, 'c', c)

        m = ConcreteModel()
        c = Constraint([1], rule=lambda m,i: None)
        self.assertRaisesRegex(
            ValueError, ".*rule returned None",
            m.add_component, 'c', c)

        m = ConcreteModel()
        c = Constraint(rule=lambda m: True)
        self.assertRaisesRegex(
            ValueError,
            r".*resolved to a trivial Boolean \(True\).*Constraint\.Feasible",
            m.add_component, 'c', c)

        m = ConcreteModel()
        c = Constraint([1], rule=lambda m,i: True)
        self.assertRaisesRegex(
            ValueError,
            r".*resolved to a trivial Boolean \(True\).*Constraint\.Feasible",
            m.add_component, 'c', c)

        m = ConcreteModel()
        c = Constraint(rule=lambda m: False)
        self.assertRaisesRegex(
            ValueError,
            r".*resolved to a trivial Boolean \(False\).*"
            r"Constraint\.Infeasible",
            m.add_component, 'c', c)

        m = ConcreteModel()
        c = Constraint([1], rule=lambda m,i: False)
        self.assertRaisesRegex(
            ValueError,
            r".*resolved to a trivial Boolean \(False\).*"
            r"Constraint\.Infeasible",
            m.add_component, 'c', c)

    def test_nondata_bounds(self):
        model = ConcreteModel()
        model.c = Constraint()
        model.e1 = Expression()
        model.e2 = Expression()
        model.e3 = Expression()
        with self.assertRaises(ValueError):
            model.c.set_value((model.e1, model.e2, model.e3))
        model.e1.expr = 1.0
        model.e2.expr = 1.0
        model.e3.expr = 1.0
        with self.assertRaises(ValueError):
            model.c.set_value((model.e1, model.e2, model.e3))
        model.p1 = Param(mutable=True)
        model.p2 = Param(mutable=True)
        model.c.set_value((model.p1, model.e1, model.p2))
        model.e1.expr = None
        model.c.set_value((model.p1, model.e1, model.p2))

    # make sure we can use a mutable param that
    # has not been given a value in the upper bound
    # of an inequality constraint
    def test_mutable_novalue_param_lower_bound(self):
        model = ConcreteModel()
        model.x = Var()
        model.p = Param(mutable=True)
        model.p.value = None

        model.c = Constraint(expr=0 <= model.x - model.p)
        self.assertEqual(model.c.equality, False)
        model.del_component(model.c)

        model.c = Constraint(expr=model.p <= model.x)
        self.assertTrue(model.c.lower is model.p)
        self.assertEqual(model.c.equality, False)
        model.del_component(model.c)

        model.c = Constraint(expr=model.p <= model.x + 1)
        self.assertEqual(model.c.equality, False)
        model.del_component(model.c)

        model.c = Constraint(expr=model.p + 1 <= model.x)
        self.assertEqual(model.c.equality, False)
        model.del_component(model.c)

        model.c = Constraint(expr=(model.p + 1)**2 <= model.x)
        self.assertEqual(model.c.equality, False)
        model.del_component(model.c)

        model.c = Constraint(expr=(model.p, model.x, model.p + 1))
        self.assertEqual(model.c.equality, False)
        model.del_component(model.c)

        model.c = Constraint(expr=model.x - model.p >= 0)
        self.assertEqual(model.c.equality, False)
        model.del_component(model.c)

        model.c = Constraint(expr=model.x >= model.p)
        self.assertTrue(model.c.lower is model.p)
        self.assertEqual(model.c.equality, False)
        model.del_component(model.c)

        model.c = Constraint(expr=model.x + 1 >= model.p)
        self.assertEqual(model.c.equality, False)
        model.del_component(model.c)

        model.c = Constraint(expr=model.x >= model.p + 1)
        self.assertEqual(model.c.equality, False)
        model.del_component(model.c)

        model.c = Constraint(expr=model.x >= (model.p + 1)**2)
        self.assertEqual(model.c.equality, False)
        model.del_component(model.c)

        model.c = Constraint(expr=(model.p, model.x, None))
        self.assertTrue(model.c.lower is model.p)
        self.assertEqual(model.c.equality, False)
        model.del_component(model.c)

        model.c = Constraint(expr=(model.p, model.x + 1, None))
        self.assertEqual(model.c.equality, False)
        model.del_component(model.c)

        model.c = Constraint(expr=(model.p + 1, model.x, None))
        self.assertEqual(model.c.equality, False)
        model.del_component(model.c)

        model.c = Constraint(expr=(model.p, model.x, 1))
        self.assertEqual(model.c.equality, False)
        model.del_component(model.c)

    # make sure we can use a mutable param that
    # has not been given a value in the lower bound
    # of an inequality constraint
    def test_mutable_novalue_param_upper_bound(self):
        model = ConcreteModel()
        model.x = Var()
        model.p = Param(mutable=True)
        model.p.value = None

        model.c = Constraint(expr=model.x - model.p <= 0)
        self.assertEqual(model.c.equality, False)
        model.del_component(model.c)

        model.c = Constraint(expr=model.x <= model.p)
        self.assertTrue(model.c.upper is model.p)
        self.assertEqual(model.c.equality, False)
        model.del_component(model.c)

        model.c = Constraint(expr=model.x + 1 <= model.p)
        self.assertEqual(model.c.equality, False)
        model.del_component(model.c)

        model.c = Constraint(expr=model.x <= model.p + 1)
        self.assertEqual(model.c.equality, False)
        model.del_component(model.c)

        model.c = Constraint(expr=model.x <= (model.p + 1)**2)
        self.assertEqual(model.c.equality, False)
        model.del_component(model.c)

        model.c = Constraint(expr=(model.p + 1, model.x, model.p))
        self.assertEqual(model.c.equality, False)
        model.del_component(model.c)

        model.c = Constraint(expr=0 >= model.x - model.p)
        self.assertEqual(model.c.equality, False)
        model.del_component(model.c)

        model.c = Constraint(expr=model.p >= model.x)
        self.assertTrue(model.c.upper is model.p)
        self.assertEqual(model.c.equality, False)
        model.del_component(model.c)

        model.c = Constraint(expr=model.p >= model.x + 1)
        self.assertEqual(model.c.equality, False)
        model.del_component(model.c)

        model.c = Constraint(expr=model.p + 1 >= model.x)
        self.assertEqual(model.c.equality, False)
        model.del_component(model.c)

        model.c = Constraint(expr=(model.p + 1)**2 >= model.x)
        self.assertEqual(model.c.equality, False)
        model.del_component(model.c)

        model.c = Constraint(expr=(None, model.x, model.p))
        self.assertTrue(model.c.upper is model.p)
        self.assertEqual(model.c.equality, False)
        model.del_component(model.c)

        model.c = Constraint(expr=(None, model.x + 1, model.p))
        self.assertEqual(model.c.equality, False)
        model.del_component(model.c)

        model.c = Constraint(expr=(None, model.x, model.p + 1))
        self.assertEqual(model.c.equality, False)
        model.del_component(model.c)

        model.c = Constraint(expr=(1, model.x, model.p))
        self.assertEqual(model.c.equality, False)
        model.del_component(model.c)

    # make sure we can use a mutable param that
    # has not been given a value in the rhs of
    # of an equality constraint
    def test_mutable_novalue_param_equality(self):
        model = ConcreteModel()
        model.x = Var()
        model.p = Param(mutable=True)
        model.p.value = None

        model.c = Constraint(expr=model.x - model.p == 0)
        self.assertEqual(model.c.equality, True)
        model.del_component(model.c)

        model.c = Constraint(expr=model.x == model.p)
        self.assertTrue(model.c.upper is model.p)
        self.assertEqual(model.c.equality, True)
        model.del_component(model.c)

        model.c = Constraint(expr=model.x + 1 == model.p)
        self.assertEqual(model.c.equality, True)
        model.del_component(model.c)

        model.c = Constraint(expr=model.x + 1 == (model.p + 1)**2)
        self.assertEqual(model.c.equality, True)
        model.del_component(model.c)

        model.c = Constraint(expr=model.x == model.p + 1)
        self.assertEqual(model.c.equality, True)
        model.del_component(model.c)

        model.c = Constraint(expr=inequality(model.p, model.x,  model.p))
        self.assertTrue(model.c.upper is model.p)
        # GH: Not sure if we are supposed to detect equality
        #     in this situation. I would rather us not, for
        #     the sake of making the code less complicated.
        #     Either way, I am not going to test for it here.
        #self.assertEqual(model.c.equality, <blah>)
        model.del_component(model.c)

        model.c = Constraint(expr=(model.x, model.p))
        self.assertTrue(model.c.upper is model.p)
        self.assertEqual(model.c.equality, True)
        model.del_component(model.c)

        model.c = Constraint(expr=(model.p, model.x))
        self.assertTrue(model.c.upper is model.p)
        self.assertEqual(model.c.equality, True)
        model.del_component(model.c)

    def test_inequality(self):
        m = ConcreteModel()
        m.x = Var()
        m.c = Constraint(expr=inequality(lower=-1, body=m.x))
        self.assertEqual(m.c.lower.value, -1)
        self.assertIs(m.c.body, m.x)
        self.assertIs(m.c.upper, None)

        del m.c
        m.c = Constraint(expr=inequality(body=m.x, upper=1))
        self.assertIs(m.c.lower, None)
        self.assertIs(m.c.body, m.x)
        self.assertEqual(m.c.upper.value, 1)

        del m.c
        m.c = Constraint(expr=inequality(lower=-1, body=m.x, upper=1))
        self.assertEqual(m.c.lower.value, -1)
        self.assertIs(m.c.body, m.x)
        self.assertEqual(m.c.upper.value, 1)


class TestSimpleCon(unittest.TestCase):

    def test_set_expr_explicit_multivariate(self):
        """Test expr= option (multivariate expression)"""
        model = ConcreteModel()
        model.A = RangeSet(1,4)
        model.x = Var(model.A, initialize=2)
        ans=0
        for i in model.A:
            ans = ans + model.x[i]
        ans = ans >= 0
        ans = ans <= 1
        model.c = Constraint(expr=ans)

        self.assertEqual(model.c(), 8)
        self.assertEqual(model.c.body(), 8)
        self.assertEqual(value(model.c.body), 8)

    def test_set_expr_explicit_univariate(self):
        """Test expr= option (univariate expression)"""
        model = ConcreteModel()
        model.x = Var(initialize=2)
        ans = model.x >= 0
        ans = ans <= 1
        model.c = Constraint(expr=ans)

        self.assertEqual(model.c(), 2)
        self.assertEqual(model.c.body(), 2)
        self.assertEqual(value(model.c.body), 2)

    def test_set_expr_undefined_univariate(self):
        """Test expr= option (univariate expression)"""
        model = ConcreteModel()
        model.x = Var()
        ans = model.x >= 0
        ans = ans <= 1
        model.c = Constraint(expr=ans)

        #self.assertRaises(ValueError, model.c)
        self.assertEqual(model.c(),None)
        model.x = 2
        self.assertEqual(model.c(), 2)
        self.assertEqual(value(model.c.body), 2)

    def test_set_expr_inline(self):
        """Test expr= option (inline expression)"""
        model = ConcreteModel()
        model.A = RangeSet(1,4)
        model.x = Var(model.A,initialize=2)
        model.c = Constraint(expr=(0, sum(model.x[i] for i in model.A), 1))

        self.assertEqual(model.c(), 8)
        self.assertEqual(value(model.c.body), 8)

    def test_rule1(self):
        """Test rule option"""
        model = ConcreteModel()
        model.B = RangeSet(1,4)
        def f(model):
            ans=0
            for i in model.B:
                ans = ans + model.x[i]
            ans = ans >= 0
            ans = ans <= 1
            return ans
        model.x = Var(model.B, initialize=2)
        model.c = Constraint(rule=f)

        self.assertEqual(model.c(), 8)
        self.assertEqual(value(model.c.body), 8)

    def test_rule2(self):
        """Test rule option"""
        model = ConcreteModel()
        model.B = RangeSet(1,4)
        def f(model):
            ans=0
            for i in model.B:
                ans = ans + model.x[i]
            return (0, ans, 1)
        model.x = Var(model.B, initialize=2)
        model.c = Constraint(rule=f)

        self.assertEqual(model.c(), 8)
        self.assertEqual(value(model.c.body), 8)

    def test_rule3(self):
        """Test rule option"""
        model = ConcreteModel()
        model.B = RangeSet(1,4)
        def f(model):
            ans=0
            for i in model.B:
                ans = ans + model.x[i]
            return (0, ans, None)
        model.x = Var(model.B, initialize=2)
        model.c = Constraint(rule=f)

        self.assertEqual(model.c(), 8)
        self.assertEqual(value(model.c.body), 8)

    def test_rule4(self):
        """Test rule option"""
        model = ConcreteModel()
        model.B = RangeSet(1,4)
        def f(model):
            ans=0
            for i in model.B:
                ans = ans + model.x[i]
            return (None, ans, 1)
        model.x = Var(model.B, initialize=2)
        model.c = Constraint(rule=f)

        self.assertEqual(model.c(), 8)
        self.assertEqual(value(model.c.body), 8)

    def test_rule5(self):
        """Test rule option"""
        model = ConcreteModel()
        model.B = RangeSet(1,4)
        def f(model):
            ans=0
            for i in model.B:
                ans = ans + model.x[i]
            return (ans, 1)
        model.x = Var(model.B, initialize=2)
        model.c = Constraint(rule=f)

        self.assertEqual(model.c(), 8)
        self.assertEqual(value(model.c.body), 8)

    def test_dim(self):
        """Test dim method"""
        model = ConcreteModel()
        model.c = Constraint()

        self.assertEqual(model.c.dim(),0)

    def test_keys_empty(self):
        """Test keys method"""
        model = ConcreteModel()
        model.c = Constraint()

        self.assertEqual(list(model.c.keys()),[])

    def test_len_empty(self):
        """Test len method"""
        model = ConcreteModel()
        model.c = Constraint()

        self.assertEqual(len(model.c), 0)

    def test_None_key(self):
        """Test keys method"""
        model = ConcreteModel()
        model.x = Var()
        model.c = Constraint(expr=model.x == 1)
        self.assertEqual(list(model.c.keys()),[None])
        self.assertEqual(id(model.c),id(model.c[None]))

    def test_len(self):
        """Test len method"""
        model = AbstractModel()
        model.x = Var()
        model.c = Constraint(rule=lambda m: m.x == 1)
        self.assertEqual(len(model.c),0)
        inst = model.create_instance()
        self.assertEqual(len(inst.c),1)

    def test_setitem(self):
        m = ConcreteModel()
        m.x = Var()
        m.c = Constraint()
        self.assertEqual(len(m.c), 0)

        m.c = m.x**2 <= 4
        self.assertEqual(len(m.c), 1)
        self.assertEqual(list(m.c.keys()), [None])
        self.assertEqual(m.c.upper, 4)

        m.c = Constraint.Skip
        self.assertEqual(len(m.c), 0)

class TestArrayCon(unittest.TestCase):

    def create_model(self):
        model = ConcreteModel()
        model.A = Set(initialize=[1,2,3,4])
        return model

    def test_rule_option1(self):
        model = self.create_model()
        model.B = RangeSet(1,4)
        def f(model, i):
            ans=0
            for j in model.B:
                ans = ans + model.x[j]
            ans *= i
            ans = ans <= 0
            ans = ans >= 0
            return ans
        model.x = Var(model.B, initialize=2)
        model.c = Constraint(model.A,rule=f)

        self.assertEqual(model.c[1](), 8)
        self.assertEqual(model.c[2](), 16)
        self.assertEqual(len(model.c), 4)

    def test_rule_option2(self):
        model = self.create_model()
        model.B = RangeSet(1,4)
        def f(model, i):
            if i%2 == 0:
                return Constraint.Skip
            ans=0
            for j in model.B:
                ans = ans + model.x[j]
            ans *= i
            ans = ans <= 0
            ans = ans >= 0
            return ans
        model.x = Var(model.B, initialize=2)
        model.c = Constraint(model.A,rule=f)

        self.assertEqual(model.c[1](), 8)
        self.assertEqual(len(model.c), 2)

    def test_rule_option3(self):
        model = self.create_model()
        model.B = RangeSet(1,4)
        def f(model, i):
            if i%2 == 0:
                return Constraint.Skip
            ans=0
            for j in model.B:
                ans = ans + model.x[j]
            ans *= i
            ans = ans <= 0
            ans = ans >= 0
            return ans
        model.x = Var(model.B, initialize=2)
        model.c = Constraint(model.A,rule=f)

        self.assertEqual(model.c[1](), 8)
        self.assertEqual(len(model.c), 2)

    def test_rule_option2a(self):
        model = self.create_model()
        model.B = RangeSet(1,4)
        @simple_constraint_rule
        def f(model, i):
            if i%2 == 0:
                return None
            ans=0
            for j in model.B:
                ans = ans + model.x[j]
            ans *= i
            ans = ans <= 0
            ans = ans >= 0
            return ans
        model.x = Var(model.B, initialize=2)
        model.c = Constraint(model.A,rule=f)

        self.assertEqual(model.c[1](), 8)
        self.assertEqual(len(model.c), 2)

    def test_rule_option3a(self):
        model = self.create_model()
        model.B = RangeSet(1,4)
        @simple_constraint_rule
        def f(model, i):
            if i%2 == 0:
                return None
            ans=0
            for j in model.B:
                ans = ans + model.x[j]
            ans *= i
            ans = ans <= 0
            ans = ans >= 0
            return ans
        model.x = Var(model.B, initialize=2)
        model.c = Constraint(model.A,rule=f)

        self.assertEqual(model.c[1](), 8)
        self.assertEqual(len(model.c), 2)

    def test_dim(self):
        model = self.create_model()
        model.c = Constraint(model.A)

        self.assertEqual(model.c.dim(),1)

    def test_keys(self):
        model = self.create_model()
        model.c = Constraint(model.A)

        self.assertEqual(len(list(model.c.keys())),0)

    def test_len(self):
        model = self.create_model()
        model.c = Constraint(model.A)
        self.assertEqual(len(model.c),0)

        model = self.create_model()
        model.B = RangeSet(1,4)
        """Test rule option"""
        def f(model):
            ans=0
            for i in model.B:
                ans = ans + model.x[i]
            ans = ans==2
            return ans
        model.x = Var(model.B, initialize=2)
        model.c = Constraint(rule=f)

        self.assertEqual(len(model.c),1)

    def test_setitem(self):
        m = ConcreteModel()
        m.x = Var()
        m.c = Constraint(range(5))
        self.assertEqual(len(m.c), 0)

        m.c[2] = m.x**2 <= 4
        self.assertEqual(len(m.c), 1)
        self.assertEqual(list(m.c.keys()), [2])
        self.assertIsInstance(m.c[2], _GeneralConstraintData)
        self.assertEqual(m.c[2].upper, 4)

        m.c[3] = Constraint.Skip
        self.assertEqual(len(m.c), 1)
        self.assertRaisesRegex( KeyError, "3", m.c.__getitem__, 3)

        self.assertRaisesRegex( ValueError, r"'c\[3\]': rule returned None",
                                 m.c.__setitem__, 3, None)
        self.assertEqual(len(m.c), 1)

        m.c[2] = Constraint.Skip
        self.assertEqual(len(m.c), 0)

class TestConList(unittest.TestCase):

    def create_model(self):
        model = ConcreteModel()
        model.A = Set(initialize=[1,2,3,4])
        return model

    #
    # Tests that adding Constraint.Skip increments
    # the internal counter but does not create an object
    #
    def test_conlist_skip(self):
        model = ConcreteModel()
        model.x = Var()
        model.c = ConstraintList()
        self.assertTrue(1 not in model.c)
        self.assertEqual(len(model.c), 0)
        model.c.add(Constraint.Skip)
        self.assertTrue(1 not in model.c)
        self.assertEqual(len(model.c), 0)
        model.c.add(model.x >= 1)
        self.assertTrue(1 not in model.c)
        self.assertTrue(2 in model.c)
        self.assertEqual(len(model.c), 1)

    def test_rule_option1(self):
        model = self.create_model()
        model.B = RangeSet(1,4)
        def f(model, i):
            if i > 4:
                return ConstraintList.End
            ans=0
            for j in model.B:
                ans = ans + model.x[j]
            ans *= i
            ans = ans <= 0
            ans = ans >= 0
            return ans
        model.x = Var(model.B, initialize=2)
        model.c = ConstraintList(rule=f)

        self.assertEqual(model.c[1](), 8)
        self.assertEqual(model.c[2](), 16)
        self.assertEqual(len(model.c), 4)

    def test_rule_option2(self):
        model = self.create_model()
        model.B = RangeSet(1,4)
        def f(model, i):
            if i > 2:
                return ConstraintList.End
            i = 2*i - 1
            ans=0
            for j in model.B:
                ans = ans + model.x[j]
            ans *= i
            ans = ans <= 0
            ans = ans >= 0
            return ans
        model.x = Var(model.B, initialize=2)
        model.c = ConstraintList(rule=f)

        self.assertEqual(model.c[1](), 8)
        self.assertEqual(len(model.c), 2)

    def test_rule_option1a(self):
        model = self.create_model()
        model.B = RangeSet(1,4)
        @simple_constraintlist_rule
        def f(model, i):
            if i > 4:
                return None
            ans=0
            for j in model.B:
                ans = ans + model.x[j]
            ans *= i
            ans = ans <= 0
            ans = ans >= 0
            return ans
        model.x = Var(model.B, initialize=2)
        model.c = ConstraintList(rule=f)

        self.assertEqual(model.c[1](), 8)
        self.assertEqual(model.c[2](), 16)
        self.assertEqual(len(model.c), 4)

    def test_rule_option2a(self):
        model = self.create_model()
        model.B = RangeSet(1,4)
        @simple_constraintlist_rule
        def f(model, i):
            if i > 2:
                return None
            i = 2*i - 1
            ans=0
            for j in model.B:
                ans = ans + model.x[j]
            ans *= i
            ans = ans <= 0
            ans = ans >= 0
            return ans
        model.x = Var(model.B, initialize=2)
        model.c = ConstraintList(rule=f)

        self.assertEqual(model.c[1](), 8)
        self.assertEqual(len(model.c), 2)

    def test_rule_option3(self):
        model = self.create_model()
        model.y = Var(initialize=2)
        def f(model):
            yield model.y <= 0
            yield 2*model.y <= 0
            yield 2*model.y <= 0
            yield ConstraintList.End
        model.c = ConstraintList(rule=f)
        self.assertEqual(len(model.c), 3)
        self.assertEqual(model.c[1](), 2)
        model.d = ConstraintList(rule=f(model))
        self.assertEqual(len(model.d), 3)
        self.assertEqual(model.d[1](), 2)

    def test_rule_option4(self):
        model = self.create_model()
        model.y = Var(initialize=2)
        model.c = ConstraintList(rule=((i+1)*model.y >= 0 for i in range(3)))
        self.assertEqual(len(model.c), 3)
        self.assertEqual(model.c[1](), 2)

    def test_dim(self):
        model = self.create_model()
        model.c = ConstraintList()

        self.assertEqual(model.c.dim(),1)

    def test_keys(self):
        model = self.create_model()
        model.c = ConstraintList()

        self.assertEqual(len(list(model.c.keys())),0)

    def test_len(self):
        model = self.create_model()
        model.c = ConstraintList()

        self.assertEqual(len(model.c),0)


class Test2DArrayCon(unittest.TestCase):

    def create_model(self):
        model = ConcreteModel()
        model.A = Set(initialize=[1,2])
        return model

    def test_rule_option(self):
        """Test rule option"""
        model = self.create_model()
        model.B = RangeSet(1,4)
        def f(model, i, j):
            ans=0
            for j in model.B:
                ans = ans + model.x[j]
            ans *= i
            ans = ans <= 0
            ans = ans >= 0
            return ans
        model.x = Var(model.B, initialize=2)
        model.c = Constraint(model.A,model.A,rule=f)

        self.assertEqual(model.c[1,1](), 8)
        self.assertEqual(model.c[2,1](), 16)

    def test_dim(self):
        """Test dim method"""
        model = self.create_model()
        model.c = Constraint(model.A,model.A)

        self.assertEqual(model.c.dim(),2)

    def test_keys(self):
        """Test keys method"""
        model = self.create_model()
        model.c = Constraint(model.A,model.A)

        self.assertEqual(len(list(model.c.keys())),0)

    def test_len(self):
        """Test len method"""
        model = self.create_model()
        model.c = Constraint(model.A,model.A)
        self.assertEqual(len(model.c),0)

        model = self.create_model()
        model.B = RangeSet(1,4)
        """Test rule option"""
        def f(model):
            ans=0
            for i in model.B:
                ans = ans + model.x[i]
            ans = ans==2
            return ans
        model.x = Var(model.B, initialize=2)
        model.c = Constraint(rule=f)

        self.assertEqual(len(model.c),1)

class MiscConTests(unittest.TestCase):

    def test_slack_methods(self):
        model = ConcreteModel()
        model.x = Var(initialize=2.0)
        L = -1.0
        U = 5.0
        model.cL = Constraint(expr=model.x**2 >= L)
        self.assertEqual(model.cL.lslack(), 5.0)
        self.assertEqual(model.cL.uslack(), float('inf'))
        self.assertEqual(model.cL.slack(), 5.0)
        model.cU = Constraint(expr=model.x**2 <= U)
        self.assertEqual(model.cU.lslack(), float('inf'))
        self.assertEqual(model.cU.uslack(), 1.0)
        self.assertEqual(model.cU.slack(), 1.0)
        model.cR = Constraint(expr=(L, model.x**2, U))
        self.assertEqual(model.cR.lslack(), 5.0)
        self.assertEqual(model.cR.uslack(), 1.0)
        self.assertEqual(model.cR.slack(), 1.0)

    def test_constructor(self):
        a = Constraint(name="b")
        self.assertEqual(a.local_name, "b")
        try:
            a = Constraint(foo="bar")
            self.fail("Can't specify an unexpected constructor option")
        except ValueError:
            pass

    def test_contains(self):
        model=ConcreteModel()
        model.a=Set(initialize=[1,2,3])
        model.b=Constraint(model.a)

        self.assertEqual(2 in model.b,False)
        tmp=[]
        for i in model.b:
            tmp.append(i)
        self.assertEqual(len(tmp),0)

    def test_empty_singleton(self):
        a = Constraint()
        a.construct()
        #
        # Even though we construct a SimpleConstraint,
        # if it is not initialized that means it is "empty"
        # and we should encounter errors when trying to access the
        # _ConstraintData interface methods until we assign
        # something to the constraint.
        #
        self.assertEqual(a._constructed, True)
        self.assertEqual(len(a), 0)
        try:
            a()
            self.fail("Component is empty")
        except ValueError:
            pass
        try:
            a.body
            self.fail("Component is empty")
        except ValueError:
            pass
        try:
            a.lower
            self.fail("Component is empty")
        except ValueError:
            pass
        try:
            a.upper
            self.fail("Component is empty")
        except ValueError:
            pass
        try:
            a.equality
            self.fail("Component is empty")
        except ValueError:
            pass
        try:
            a.strict_lower
            self.fail("Component is empty")
        except ValueError:
            pass
        try:
            a.strict_upper
            self.fail("Component is empty")
        except ValueError:
            pass
        x = Var(initialize=1.0)
        x.construct()
        a.set_value((0, x, 2))
        self.assertEqual(len(a), 1)
        self.assertEqual(a(), 1)
        self.assertEqual(a.body(), 1)
        self.assertEqual(a.lower(), 0)
        self.assertEqual(a.upper(), 2)
        self.assertEqual(a.equality, False)
        self.assertEqual(a.strict_lower, False)
        self.assertEqual(a.strict_upper, False)

    def test_unconstructed_singleton(self):
        a = Constraint()
        self.assertEqual(a._constructed, False)
        self.assertEqual(len(a), 0)
        with self.assertRaisesRegex(
                RuntimeError, "Cannot access .* on AbstractSimpleConstraint"
                ".*before it has been constructed"):
            a()
        with self.assertRaisesRegex(
                RuntimeError, "Cannot access .* on AbstractSimpleConstraint"
                ".*before it has been constructed"):
            a.body
        with self.assertRaisesRegex(
                RuntimeError, "Cannot access .* on AbstractSimpleConstraint"
                ".*before it has been constructed"):
            a.lower
        with self.assertRaisesRegex(
                RuntimeError, "Cannot access .* on AbstractSimpleConstraint"
                ".*before it has been constructed"):
            a.upper
        with self.assertRaisesRegex(
                RuntimeError, "Cannot access .* on AbstractSimpleConstraint"
                ".*before it has been constructed"):
            a.equality
        with self.assertRaisesRegex(
                RuntimeError, "Cannot access .* on AbstractSimpleConstraint"
                ".*before it has been constructed"):
            a.strict_lower
        with self.assertRaisesRegex(
                RuntimeError, "Cannot access .* on AbstractSimpleConstraint"
                ".*before it has been constructed"):
            a.strict_upper

        x = Var(initialize=1.0)
        x.construct()
        a.construct()
        a.set_value((0, x, 2))
        self.assertEqual(len(a), 1)
        self.assertEqual(a(), 1)
        self.assertEqual(a.body(), 1)
        self.assertEqual(a.lower(), 0)
        self.assertEqual(a.upper(), 2)
        self.assertEqual(a.equality, False)
        self.assertEqual(a.strict_lower, False)
        self.assertEqual(a.strict_upper, False)

    def test_rule(self):
        def rule1(model):
            return Constraint.Skip
        model = ConcreteModel()
        try:
            model.o = Constraint(rule=rule1)
        except Exception:
            e = sys.exc_info()[1]
            self.fail("Failure to create empty constraint: %s" % str(e))
        #
        def rule1(model):
            return (0.0,model.x,2.0)
        model = ConcreteModel()
        model.x = Var(initialize=1.1)
        model.o = Constraint(rule=rule1)

        self.assertEqual(model.o(),1.1)
        #
        def rule1(model, i):
            return Constraint.Skip
        model = ConcreteModel()
        model.a = Set(initialize=[1,2,3])
        try:
            model.o = Constraint(model.a,rule=rule1)
        except Exception:
            self.fail("Error generating empty constraint")

        #
        def rule1(model):
            return (0.0,1.1,2.0,None)
        model = ConcreteModel()
        try:
            model.o = Constraint(rule=rule1)
            self.fail("Can only return tuples of length 2 or 3")
        except ValueError:
            pass

<<<<<<< HEAD
=======
    @unittest.skipIf(not logical_expr._using_chained_inequality, "Chained inequalities are not supported.")
    def test_chainedInequalityError(self):
        m = ConcreteModel()
        m.x = Var()
        a = m.x <= 0
        if m.x <= 0:
            pass
        m.c = Constraint()
        self.assertRaisesRegex(
            TypeError, "Relational expression used in an unexpected "
            "Boolean context.", m.c.set_value, a)

>>>>>>> 344bcb3f
    def test_tuple_constraint_create(self):
        def rule1(model):
            return (0.0,model.x)
        model = ConcreteModel()
        model.x = Var()
        model.y = Var()
        model.z = Var()
        model.o = Constraint(rule=rule1)

        #
        def rule1(model):
            return (model.y,model.x,model.z)
        model = AbstractModel()
        model.x = Var()
        model.y = Var()
        model.z = Var()
        model.o = Constraint(rule=rule1)
        self.assertRaises(ValueError, model.create_instance)
        #

    def test_expression_constructor_coverage(self):
        def rule1(model):
            expr = model.x
            expr = expr == 0.0
            expr = expr >= 1.0
            return expr
        model = AbstractModel()
        model.x = Var()
        model.y = Var()
        model.z = Var()
        model.o = Constraint(rule=rule1)
        self.assertRaises(TypeError, model.create_instance)
        #
        def rule1(model):
            expr = model.U >= model.x
            expr = expr >= model.L
            return expr
        model = ConcreteModel()
        model.x = Var()
        model.L = Param(initialize=0)
        model.U = Param(initialize=1)
        model.o = Constraint(rule=rule1)

        #
        def rule1(model):
            expr = model.x <= model.z
            expr = expr >= model.y
            return expr
        model = AbstractModel()
        model.x = Var()
        model.y = Var()
        model.z = Var()
        model.o = Constraint(rule=rule1)
        #self.assertRaises(ValueError, model.create_instance)
        #
        def rule1(model):
            expr = model.x >= model.z
            expr = model.y >= expr
            return expr
        model = AbstractModel()
        model.x = Var()
        model.y = Var()
        model.z = Var()
        model.o = Constraint(rule=rule1)
        #self.assertRaises(ValueError, model.create_instance)
        #
        def rule1(model):
            expr = model.y <= model.x
            expr = model.y >= expr
            return expr
        model = AbstractModel()
        model.x = Var()
        model.y = Var()
        model.o = Constraint(rule=rule1)
        #self.assertRaises(ValueError, model.create_instance)
        #
        def rule1(model):
            expr = model.x >= model.L
            return expr
        model = ConcreteModel()
        model.x = Var()
        model.L = Param(initialize=0)
        model.o = Constraint(rule=rule1)

        #
        def rule1(model):
            expr = model.U >= model.x
            return expr
        model = ConcreteModel()
        model.x = Var()
        model.U = Param(initialize=0)
        model.o = Constraint(rule=rule1)

        #
        def rule1(model):
            expr=model.x
            expr = expr == 0.0
            expr = expr <= 1.0
            return expr
        model = AbstractModel()
        model.x = Var()
        model.y = Var()
        model.z = Var()
        model.o = Constraint(rule=rule1)
        self.assertRaises(TypeError, model.create_instance)
        #
        def rule1(model):
            expr = model.U <= model.x
            expr = expr <= model.L
            return expr
        model = ConcreteModel()
        model.x = Var()
        model.L = Param(initialize=0)
        model.U = Param(initialize=1)
        model.o = Constraint(rule=rule1)

        #
        def rule1(model):
            expr = model.x >= model.z
            expr = expr <= model.y
            return expr
        model = AbstractModel()
        model.x = Var()
        model.y = Var()
        model.z = Var()
        model.o = Constraint(rule=rule1)
        #self.assertRaises(ValueError, model.create_instance)
        #
        def rule1(model):
            expr = model.x <= model.z
            expr = model.y <= expr
            return expr
        model = AbstractModel()
        model.x = Var()
        model.y = Var()
        model.z = Var()
        model.o = Constraint(rule=rule1)
        #self.assertRaises(ValueError, model.create_instance)
        #
        def rule1(model):
            expr = model.x <= model.L
            return expr
        model = ConcreteModel()
        model.x = Var()
        model.L = Param(initialize=0)
        model.o = Constraint(rule=rule1)
        #
        def rule1(model):
            expr = model.y >= model.x
            expr = model.y <= expr
            return expr
        model = AbstractModel()
        model.x = Var()
        model.y = Var()
        model.o = Constraint(rule=rule1)
        #self.assertRaises(ValueError, model.create_instance)
        #
        def rule1(model):
            expr = model.U <= model.x
            return expr
        model = ConcreteModel()
        model.x = Var()
        model.U = Param(initialize=0)
        model.o = Constraint(rule=rule1)

        #
        def rule1(model):
            return model.x+model.x
        model = ConcreteModel()
        model.x = Var()
        try:
            model.o = Constraint(rule=rule1)
            self.fail("Cannot return an unbounded expression")
        except ValueError:
            pass
        #

    def test_abstract_index(self):
        model = AbstractModel()
        model.A = Set()
        model.B = Set()
        model.C = model.A | model.B
        model.x = Constraint(model.C)


if __name__ == "__main__":
    unittest.main()<|MERGE_RESOLUTION|>--- conflicted
+++ resolved
@@ -1320,21 +1320,6 @@
         except ValueError:
             pass
 
-<<<<<<< HEAD
-=======
-    @unittest.skipIf(not logical_expr._using_chained_inequality, "Chained inequalities are not supported.")
-    def test_chainedInequalityError(self):
-        m = ConcreteModel()
-        m.x = Var()
-        a = m.x <= 0
-        if m.x <= 0:
-            pass
-        m.c = Constraint()
-        self.assertRaisesRegex(
-            TypeError, "Relational expression used in an unexpected "
-            "Boolean context.", m.c.set_value, a)
-
->>>>>>> 344bcb3f
     def test_tuple_constraint_create(self):
         def rule1(model):
             return (0.0,model.x)
