#  _________________________________________________________________________
#
#  Pyomo: Python Optimization Modeling Objects
#  Copyright (c) 2014 Sandia Corporation.
#  Under the terms of Contract DE-AC04-94AL85000 with Sandia Corporation,
#  the U.S. Government retains certain rights in this software.
#  This software is distributed under the BSD License.
#  _________________________________________________________________________

__all__ = ['Constraint', '_ConstraintData', 'ConstraintList',
           'simple_constraint_rule', 'simple_constraintlist_rule']

import inspect
import sys
import logging
from weakref import ref as weakref_ref

import pyutilib.math
from pyomo.core.base import expr as EXPR
from pyomo.core.base.numvalue import (ZeroConstant,
                                      value,
                                      as_numeric,
                                      is_constant,
                                      _sub)
from pyomo.core.base.component import (ActiveComponentData,
                                       register_component)
from pyomo.core.base.indexed_component import \
    (ActiveIndexedComponent,
     UnindexedComponent_set)
from pyomo.core.base.misc import (apply_indexed_rule,
                                  tabular_writer)
from pyomo.core.base.sets import Set

from six import StringIO, iteritems

logger = logging.getLogger('pyomo.core')

_simple_constraint_rule_types = set([ type(None), bool ])

_rule_returned_none_error = """Constraint '%s': rule returned None.

Constraint rules must return either a valid expression, a 2- or 3-member
tuple, or one of Constraint.Skip, Constraint.Feasible, or
Constraint.Infeasible.  The most common cause of this error is
forgetting to include the "return" statement at the end of your rule.
"""

def simple_constraint_rule( fn ):
    """
    This is a decorator that translates None/True/False return
    values into Constraint.Skip/Constraint.Feasible/Constraint.Infeasible.
    This supports a simpler syntax in constraint rules, though these
    can be more difficult to debug when errors occur.

    Example use:

    @simple_constraint_rule
    def C_rule(model, i, j):
        ...

    model.c = Constraint(rule=simple_constraint_rule(...))
    """
    def wrapper_function ( *args, **kwargs ):
        if fn.__class__ in _simple_constraint_rule_types:
            #
            # If the argument is a boolean or None, then this is a
            # trivial constraint expression.
            #
            value = fn
        else:
            #
            # Otherwise, the argument is a functor, so call it to
            # generate the constraint expression.
            #
            value = fn( *args, **kwargs )
        #
        # Map the value to a constant:
        #   None        Skip this constraint
        #   True        Feasible constraint
        #   False       Infeasible constraint
        #
        if value.__class__ in _simple_constraint_rule_types:
            if value is None:
                return Constraint.Skip
            elif value is True:
                return Constraint.Feasible
            elif value is False:
                return Constraint.Infeasible
        return value
    return wrapper_function


def simple_constraintlist_rule( fn ):
    """
    This is a decorator that translates None/True/False return values
    into ConstraintList.End/Constraint.Feasible/Constraint.Infeasible.
    This supports a simpler syntax in constraint rules, though these can be
    more difficult to debug when errors occur.

    Example use:

    @simple_constraintlist_rule
    def C_rule(model, i, j):
        ...

    model.c = ConstraintList(expr=simple_constraintlist_rule(...))
    """
    def wrapper_function ( *args, **kwargs ):
        if fn.__class__ in _simple_constraint_rule_types:
            #
            # If the argument is a boolean or None, then this is a
            # trivial constraint expression.
            #
            value = fn
        else:
            #
            # Otherwise, the argument is a functor, so call it to
            # generate the constraint expression.
            #
            value = fn( *args, **kwargs )
        #
        # Map the value to a constant:
        #   None        End the constraint list
        #   True        Feasible constraint
        #   False       Infeasible constraint
        #
        if value.__class__ in _simple_constraint_rule_types:
            if value is None:
                return ConstraintList.End
            elif value is True:
                return Constraint.Feasible
            elif value is False:
                return Constraint.Infeasible
        return value
    return wrapper_function


#
# This class is a pure interface
#

class _ConstraintData(ActiveComponentData):
    """
    This class defines the data for a single constraint.

    Constructor arguments:
        component       The Constraint object that owns this data.

    Public class attributes:
        active          A boolean that is true if this constraint is
                            active in the model.
        body            The Pyomo expression for this constraint
        lower           The Pyomo expression for the lower bound
        upper           The Pyomo expression for the upper bound
        equality        A boolean that indicates whether this is an
                            equality constraint
        strict_lower    A boolean that indicates whether this
                            constraint uses a strict lower bound
        strict_upper    A boolean that indicates whether this
                            constraint uses a strict upper bound

    Private class attributes:
        _component      The objective component.
        _active         A boolean that indicates whether this data is active
    """

    __slots__ = ()

    def __init__(self, component=None):
        #
        # These lines represent in-lining of the
        # following constructors:
        #   - _ConstraintData,
        #   - ActiveComponentData
        #   - ComponentData
        self._component = weakref_ref(component) if (component is not None) \
                          else None
        self._active = True

    #
    # Interface
    #

    def __call__(self, exception=True):
        """Compute the value of the body of this constraint."""
        if self.body is None:
            return None
        return self.body(exception=exception)

    def lslack(self):
        """
        Returns the value of L-f(x) for constraints of the form:
            L <= f(x) (<= U)
            (U >=) f(x) >= L
        """
        if self.lower is None:
            return float('-inf')
        else:
            return value(self.lower)-value(self.body)

    def uslack(self):
        """
        Returns the value of U-f(x) for constraints of the form:
            (L <=) f(x) <= U
            U >= f(x) (>= L)
        """
        if self.upper is None:
            return float('inf')
        else:
            return value(self.upper)-value(self.body)

    #
    # Abstract Interface
    #

    @property
    def body(self):
        """Access the body of a constraint expression."""
        raise NotImplementedError

    @property
    def lower(self):
        """Access the lower bound of a constraint expression."""
        raise NotImplementedError

    @property
    def upper(self):
        """Access the upper bound of a constraint expression."""
        raise NotImplementedError

    @property
    def equality(self):
        """A boolean indicating whether this is an equality constraint."""
        raise NotImplementedError

    @property
    def strict_lower(self):
        """A boolean indicating whether this constraint has a strict lower bound."""
        raise NotImplementedError

    @property
    def strict_upper(self):
        """A boolean indicating whether this constraint has a strict upper bound."""
        raise NotImplementedError

    def set_value(self, expr):
        """Set the expression on this constraint."""
        raise NotImplementedError

class _GeneralConstraintData(_ConstraintData):
    """
    This class defines the data for a single general constraint.

    Constructor arguments:
        component       The Constraint object that owns this data.
        expr            The Pyomo expression stored in this constraint.

    Public class attributes:
        active          A boolean that is true if this constraint is
                            active in the model.
        body            The Pyomo expression for this constraint
        lower           The Pyomo expression for the lower bound
        upper           The Pyomo expression for the upper bound
        equality        A boolean that indicates whether this is an
                            equality constraint
        strict_lower    A boolean that indicates whether this
                            constraint uses a strict lower bound
        strict_upper    A boolean that indicates whether this
                            constraint uses a strict upper bound

    Private class attributes:
        _component      The objective component.
        _active         A boolean that indicates whether this data is active
    """

    __slots__ = ('_body', '_lower', '_upper', '_equality')

    def __init__(self,  expr, component=None):
        #
        # These lines represent in-lining of the
        # following constructors:
        #   - _ConstraintData,
        #   - ActiveComponentData
        #   - ComponentData
        self._component = weakref_ref(component) if (component is not None) \
                          else None
        self._active = True

        self._body = None
        self._lower = None
        self._upper = None
        self._equality = False
        if expr is not None:
            self.set_value(expr)

    def __getstate__(self):
        """
        This method must be defined because this class uses slots.
        """
        result = super(_GeneralConstraintData, self).__getstate__()
        for i in _GeneralConstraintData.__slots__:
            result[i] = getattr(self, i)
        return result

    # Since this class requires no special processing of the state
    # dictionary, it does not need to implement __setstate__()

    #
    # Abstract Interface
    #

    @property
    def body(self):
        """Access the body of a constraint expression."""
        return self._body

    @property
    def lower(self):
        """Access the lower bound of a constraint expression."""
        return self._lower

    @property
    def upper(self):
        """Access the upper bound of a constraint expression."""
        return self._upper

    @property
    def equality(self):
        """A boolean indicating whether this is an equality constraint."""
        return self._equality

    @property
    def strict_lower(self):
        """A boolean indicating whether this constraint has a strict lower bound."""
        return False

    @property
    def strict_upper(self):
        """A boolean indicating whether this constraint has a strict upper bound."""
        return False

    def set_value(self, expr):
        """Set the expression on this constraint."""

        if expr is None:
            self._body = None
            self._lower = None
            self._upper = None
            self._equality = False
            return

        _expr_type = expr.__class__
        if _expr_type is tuple: # or expr_type is list:
            #
            # Form equality expression
            #
            if len(expr) == 2:
                arg0 = expr[0]
                if arg0 is not None:
                    arg0 = as_numeric(arg0)
                arg1 = expr[1]
                if arg1 is not None:
                    arg1 = as_numeric(arg1)

                self._equality = True
                if arg1 is None or arg1._is_data():
                    self._lower = self._upper = arg1
                    self._body = arg0
                elif arg0 is None or arg0._is_data():
                    self._lower = self._upper = arg0
                    self._body = arg1
                else:
                    self._lower = self._upper = ZeroConstant
                    self._body = arg0 - arg1
            #
            # Form inequality expression
            #
            elif len(expr) == 3:
                arg0 = expr[0]
                if arg0 is not None:
                    arg0 = as_numeric(arg0)
                    if not arg0._is_data():
                        raise ValueError(
                            "Constraint '%s' found a 3-tuple (lower,"
                            " expression, upper) but the lower "
<<<<<<< HEAD
                            "value was not data or an expression "
                            "restricted to storage of data."
                            % (self.name(True)))
=======
                            "value was non-constant."
                            % (self.name))
>>>>>>> 904a99ad

                arg1 = expr[1]
                if arg1 is not None:
                    arg1 = as_numeric(arg1)

                arg2 = expr[2]
                if arg2 is not None:
                    arg2 = as_numeric(arg2)
                    if not arg2._is_data():
                        raise ValueError(
                            "Constraint '%s' found a 3-tuple (lower,"
                            " expression, upper) but the upper "
<<<<<<< HEAD
                            "value was not data or an expression "
                            "restricted to storage of data."
                            % (self.name(True)))
=======
                            "value was non-constant."
                            % (self.name))
>>>>>>> 904a99ad

                self._lower = arg0
                self._body  = arg1
                self._upper = arg2
            else:
                raise ValueError(
                    "Constructor rule for constraint '%s' returned "
                    "a tuple of length %d. Expecting a tuple of "
                    "length 2 or 3:\n"
                    "Equality:   (left, right)\n"
                    "Inequality: (lower, expression, upper)"
                    % (self.name, len(expr)))

            relational_expr = False
        else:
            try:
                relational_expr = expr.is_relational()
                if not relational_expr:
                    raise ValueError(
                        "Constraint '%s' does not have a proper "
                        "value. Found '%s'\nExpecting a tuple or "
                        "equation. Examples:"
                        "\n   summation(model.costs) == model.income"
                        "\n   (0, model.price[item], 50)"
                        % (self.name, str(expr)))
            except AttributeError:
                msg = ("Constraint '%s' does not have a proper "
                       "value. Found '%s'\nExpecting a tuple or "
                       "equation. Examples:"
                       "\n   summation(model.costs) == model.income"
                       "\n   (0, model.price[item], 50)"
                       % (self.name, str(expr)))
                if type(expr) is bool:
                    msg += ("\nNote: constant Boolean expressions "
                            "are not valid constraint expressions. "
                            "Some apparently non-constant compound "
                            "inequalities (e.g. 'expr >= 0 <= 1') "
                            "can return boolean values; the proper "
                            "form for compound inequalities is "
                            "always 'lb <= expr <= ub'.")
                raise ValueError(msg)
        #
        # Special check for chainedInequality errors like "if var <
        # 1:" within rules.  Catching them here allows us to provide
        # the user with better (and more immediate) debugging
        # information.  We don't want to check earlier because we
        # want to provide a specific debugging message if the
        # construction rule returned True/False; for example, if the
        # user did ( var < 1 > 0 ) (which also results in a non-None
        # chainedInequality value)
        #
        if EXPR.generate_relational_expression.chainedInequality is not None:
            raise TypeError(EXPR.chainedInequalityErrorMessage())
        #
        # Process relational expressions
        # (i.e. explicit '==', '<', and '<=')
        #
        if relational_expr:
            if _expr_type is EXPR._EqualityExpression:
                # Equality expression: only 2 arguments!
                self._equality = True
                try:
                    _args = (expr._lhs, expr._rhs)
                except AttributeError:
                    _args = expr._args
                if _args[1]._is_data():
                    self._lower = self._upper = _args[1]
                    self._body = _args[0]
                elif _args[0]._is_data():
                    self._lower = self._upper = _args[0]
                    self._body = _args[1]
                else:
                    self._lower = self._upper = ZeroConstant
                    self._body = \
                        EXPR.generate_expression_bypassCloneCheck(
                            _sub,
                            _args[0],
                            _args[1])
            else:
                # Inequality expression: 2 or 3 arguments
                if expr._strict:
                    try:
                        _strict = \
                            sum(1 if _s else 0
                                for _s in expr._strict) > 0
                    except:
                        _strict = True
                    if _strict:
                        #
                        # We can relax this when:
                        #   (a) we have a need for this
                        #   (b) we have problem writer that
                        #       explicitly handles this
                        #   (c) we make sure that all problem writers
                        #       that don't handle this make it known
                        #       to the user through an error or
                        #       warning
                        #
                        raise ValueError(
                            "Constraint '%s' encountered a strict "
                            "inequality expression ('>' or '<'). All"
                            " constraints must be formulated using "
                            "using '<=', '>=', or '=='."
                            % (self.name))

                try:
                    _args = (expr._lhs, expr._rhs)
                    if expr._lhs.__class__ is \
                       EXPR._InequalityExpression:
                        _args = (expr._lhs._lhs,
                                 expr._lhs._rhs,
                                 expr._rhs)
                    elif expr._lhs.__class__ is \
                         EXPR._InequalityExpression:
                        _args = (expr._lhs,
                                 expr._rhs._lhs,
                                 expr._rhs._rhs)
                except AttributeError:
                    _args = expr._args

                if len(_args) == 3:

                    if not _args[0]._is_data():
                        raise ValueError(
                            "Constraint '%s' found a double-sided "
                            "inequality expression (lower <= "
                            "expression <= upper) but the lower "
<<<<<<< HEAD
                            "bound was not data or an expression "
                            "restricted to storage of data."
                            % (self.name(True)))
                    if not _args[2]._is_data():
=======
                            "bound was non-constant."
                            % (self.name))
                    if not _args[2].is_fixed():
>>>>>>> 904a99ad
                        raise ValueError(
                            "Constraint '%s' found a double-sided "\
                            "inequality expression (lower <= "
                            "expression <= upper) but the upper "
<<<<<<< HEAD
                            "bound was not data or an expression "
                            "restricted to storage of data."
                            % (self.name(True)))
=======
                            "bound was non-constant."
                            % (self.name))
>>>>>>> 904a99ad

                    self._lower = _args[0]
                    self._body  = _args[1]
                    self._upper = _args[2]

                else:

                    if _args[1]._is_data():
                        self._lower = None
                        self._body  = _args[0]
                        self._upper = _args[1]
                    elif _args[0]._is_data():
                        self._lower = _args[0]
                        self._body  = _args[1]
                        self._upper = None
                    else:
                        self._lower = None
                        self._body  = \
                            EXPR.\
                            generate_expression_bypassCloneCheck(
                                _sub,
                                _args[0],
                                _args[1])
                        self._upper = ZeroConstant

        #
        # Replace numeric bound values with a NumericConstant object,
        # and reset the values to 'None' if they are 'infinite'
        #
        if (self._lower is not None) and \
           is_constant(self._lower):
            val = self._lower()
            if not pyutilib.math.is_finite(val):
                if val > 0:
                    raise ValueError(
                        "Constraint '%s' created with a +Inf lower "
                        "bound." % (self.name))
                self._lower = None
            elif bool(val > 0) == bool(val <= 0):
                raise ValueError(
                    "Constraint '%s' created with a non-numeric "
                    "lower bound." % (self.name))

        if (self._upper is not None) and \
           is_constant(self._upper):
            val = self._upper()
            if not pyutilib.math.is_finite(val):
                if val < 0:
                    raise ValueError(
                        "Constraint '%s' created with a -Inf upper "
                        "bound." % (self.name))
                self._upper = None
            elif bool(val > 0) == bool(val <= 0):
                raise ValueError(
                    "Constraint '%s' created with a non-numeric "
                    "upper bound." % (self.name))

        #
        # Error check, to ensure that we don't have a constraint that
        # doesn't depend on any variables / parameters.
        #
        # Error check, to ensure that we don't have an equality
        # constraint with 'infinite' RHS
        #
        if self._equality:
            if self._lower is None:
                raise ValueError(
                    "Equality constraint '%s' defined with "
                    "non-finite term." % (self.name))
            assert self._lower is self._upper

class Constraint(ActiveIndexedComponent):
    """
    This modeling component defines a constraint expression using a
    rule function.

    Constructor arguments:
        expr            A Pyomo expression for this constraint
        rule            A function that is used to construct constraint
                            expressions
        doc             A text string describing this component
        name            A name for this component

    Public class attributes:
        doc             A text string describing this component
        name            A name for this component
        active          A boolean that is true if this component will be
                            used to construct a model instance
        rule            The rule used to initialize the constraint(s)

    Private class attributes:
        _constructed        A boolean that is true if this component has been
                                constructed
        _data               A dictionary from the index set to component data
                                objects
        _index              The set of valid indices
        _implicit_subsets   A tuple of set objects that represents the index set
        _model              A weakref to the model that owns this component
        _parent             A weakref to the parent block that owns this component
        _type               The class type for the derived subclass
    """

    NoConstraint    = (1000,)
    Skip            = (1000,)
    Infeasible      = (1001,)
    Violated        = (1001,)
    Feasible        = (1002,)
    Satisfied       = (1002,)

    def __new__(cls, *args, **kwds):
        if cls != Constraint:
            return super(Constraint, cls).__new__(cls)
        if args == () or (args[0] == UnindexedComponent_set and len(args)==1):
            return SimpleConstraint.__new__(SimpleConstraint)
        else:
            return IndexedConstraint.__new__(IndexedConstraint)

    def __init__(self, *args, **kwargs):
        self.rule = kwargs.pop('rule', None)
        self._init_expr = kwargs.pop('expr', None)
        #if self.rule is None and self._init_expr is None:
        #    raise ValueError("A simple Constraint component requires a 'rule' or 'expr' option")
        kwargs.setdefault('ctype', Constraint)
        ActiveIndexedComponent.__init__(self, *args, **kwargs)


    def construct(self, data=None):
        """
        Construct the expression(s) for this constraint.
        """
        if __debug__ and logger.isEnabledFor(logging.DEBUG):
            logger.debug("Constructing constraint %s"
                         % (self.name))
        if self._constructed:
            return
        self._constructed=True

        _init_expr = self._init_expr
        _init_rule = self.rule
        #
        # We no longer need these
        #
        self._init_expr = None
        # Utilities like DAE assume this stays around
        #self.rule = None

        if (_init_rule is None) and \
           (_init_expr is None):
            # No construction role or expression specified.
            return

        _self_parent = self._parent()
        if not self.is_indexed():
            #
            # Scalar component
            #
            if _init_rule is None:
                tmp = _init_expr
            else:
                try:
                    tmp = _init_rule(_self_parent)
                except Exception:
                    err = sys.exc_info()[1]
                    logger.error(
                        "Rule failed when generating expression for "
                        "constraint %s:\n%s: %s"
                        % (self.name,
                           type(err).__name__,
                           err))
                    raise
                if tmp is None:
                    raise ValueError(
                        _rule_returned_none_error % (self.name,) )

            assert None not in self._data
            cdata = self._check_skip_add(None, tmp, condata=self)
            if cdata is not None:
                # this happens as a side-effect of set_value on
                # SimpleConstraint (normally _check_skip_add does not
                # add anything to the _data dict but it does call
                # set_value on the condata object we pass in)
                assert None in self._data
            else:
                assert None not in self._data

        else:

            if not _init_expr is None:
                raise IndexError(
                    "Constraint '%s': Cannot initialize multiple indices "
                    "of a constraint with a single expression" %
                    (self.name,) )

            for ndx in self._index:
                try:
                    tmp = apply_indexed_rule(self,
                                             _init_rule,
                                             _self_parent,
                                             ndx)
                except Exception:
                    err = sys.exc_info()[1]
                    logger.error(
                        "Rule failed when generating expression for "
                        "constraint %s with index %s:\n%s: %s"
                        % (self.name,
                           str(ndx),
                           type(err).__name__,
                           err))
                    raise
                if tmp is None:
                    raise ValueError(
                        _rule_returned_none_error %
                        ('%s[%s]' % (self.name, str(ndx)),) )

                cdata = self._check_skip_add(ndx, tmp)
                if cdata is not None:
                    self._data[ndx] = cdata

    def _pprint(self):
        """
        Return data that will be printed for this component.
        """
        return (
            [("Size", len(self)),
             ("Index", self._index \
              if self._index != UnindexedComponent_set else None),
             ("Active", self.active),
             ],
            iteritems(self),
            ( "Key","Lower","Body","Upper","Active" ),
            lambda k, v: [ k,
                           "-Inf" if v.lower is None else v.lower,
                           v.body,
                           "+Inf" if v.upper is None else v.upper,
                           v.active,
                           ]
            )

    def display(self, prefix="", ostream=None):
        """
        Print component state information

        This duplicates logic in Component.pprint()
        """
        if not self.active:
            return
        if ostream is None:
            ostream = sys.stdout
        tab="    "
        ostream.write(prefix+self.local_name+" : ")
        ostream.write("Size="+str(len(self)))

        ostream.write("\n")
        tabular_writer( ostream, prefix+tab,
                        ((k,v) for k,v in iteritems(self._data) if v.active),
                        ( "Key","Lower","Body","Upper" ),
                        lambda k, v: [ k,
                                       value(v.lower),
                                       v.body(),
                                       value(v.upper),
                                       ] )

    #
    # Checks flags like Constraint.Skip, etc. before
    # actually creating a constraint object. Optionally
    # pass in the _ConstraintData object to set the value
    # on. Only returns the _ConstraintData object when it
    # should be added to the _data dict; otherwise, None
    # is returned or an exception is raised.
    #
    def _check_skip_add(self, index, expr, condata=None):

        #
        # Adds a dummy constraint object to the _data
        # dict just before an error message is generated
        # so that we can generate a fully qualified name
        #
        def _prep_for_error():
            if condata is None:
                self._data[index] = _GeneralConstraintData(None,
                                                           component=self)
            else:
                self._data[index] = condata

        _expr_type = expr.__class__
        #
        # Convert deprecated expression values
        #
        if _expr_type in _simple_constraint_rule_types:

            _prep_for_error()

            if expr is None:
                raise ValueError(
                    "Invalid constraint expression. The constraint "
                    "expression resolved to None instead of a Pyomo "
                    "object. Please modify your rule to return "
                    "Constraint.Skip instead of None."
                    "\n\nError thrown for Constraint '%s'"
                    % (self._data[index].name))

            #
            # There are cases where a user thinks they are generating
            # a valid 2-sided inequality, but Python's internal
            # systems for handling chained inequalities is doing
            # something very different and resolving it to True /
            # False.  In this case, chainedInequality will be
            # non-None, but the expression will be a bool.  For
            # example, model.a < 1 > 0.
            #
            if EXPR.generate_relational_expression.\
               chainedInequality is not None:

                buf = StringIO()
                EXPR.generate_relational_expression.\
                    chainedInequality.pprint(buf)
                #
                # We are about to raise an exception, so it's OK to
                # reset chainedInequality
                #
                EXPR.generate_relational_expression.\
                    chainedInequality = None
                raise ValueError(
                    "Invalid chained (2-sided) inequality detected. "
                    "The expression is resolving to %s instead of a "
                    "Pyomo Expression object. This can occur when "
                    "the middle term of a chained inequality is a "
                    "constant or immutable parameter, for example, "
                    "'model.a <= 1 >= 0'.  The proper form for "
                    "2-sided inequalities is '0 <= model.a <= 1'."
                    "\n\nError thrown for Constraint '%s'"
                    "\n\nUnresolved (dangling) inequality "
                    "expression: %s"
                    % (expr, self._data[index].name, buf))
            else:
                raise ValueError(
                    "Invalid constraint expression. The constraint "
                    "expression resolved to a trivial Boolean (%s) "
                    "instead of a Pyomo object. Please modify your "
                    "rule to return Constraint.%s instead of %s."
                    "\n\nError thrown for Constraint '%s'"
                    % (expr,
                       expr and "Feasible" or "Infeasible",
                       expr,
                       self._data[index].name))

        #
        # Ignore an 'empty' constraint
        #
        if _expr_type is tuple and len(expr) == 1:
            if (expr == Constraint.Skip) or \
               (expr == Constraint.Feasible):
                return None
            if expr == Constraint.Infeasible:
                _prep_for_error()
                raise ValueError(
                    "Constraint '%s' is always infeasible"
                    % self._data[index].name)

        if condata is None:
            self._data[index] = condata = \
                _GeneralConstraintData(None, component=self)
        condata.set_value(expr)
        assert condata.parent_component() is self

        return condata

class SimpleConstraint(_GeneralConstraintData, Constraint):
    """
    SimpleConstraint is the implementation representing a single,
    non-indexed constraint.
    """

    def __init__(self, *args, **kwds):
        _GeneralConstraintData.__init__(self,
                                        component=self,
                                        expr=None)
        Constraint.__init__(self, *args, **kwds)

    #
    # Since this class derives from Component and
    # Component.__getstate__ just packs up the entire __dict__ into
    # the state dict, we do not need to define the __getstate__ or
    # __setstate__ methods.  We just defer to the super() get/set
    # state.  Since all of our get/set state methods rely on super()
    # to traverse the MRO, this will automatically pick up both the
    # Component and Data base classes.
    #

    #
    # Override abstract interface methods to first check for
    # construction
    #

    @property
    def body(self):
        """Access the body of a constraint expression."""
        if self._constructed:
            if len(self._data) == 0:
                raise ValueError(
                    "Accessing the body of SimpleConstraint "
                    "'%s' before the Constraint has been assigned "
                    "an expression. There is currently "
                    "nothing to access." % (self.name))
            return _GeneralConstraintData.body.fget(self)
        raise ValueError(
            "Accessing the body of constraint '%s' "
            "before the Constraint has been constructed (there "
            "is currently no value to return)."
            % (self.name))

    @property
    def lower(self):
        """Access the lower bound of a constraint expression."""
        if self._constructed:
            if len(self._data) == 0:
                raise ValueError(
                    "Accessing the lower bound of SimpleConstraint "
                    "'%s' before the Constraint has been assigned "
                    "an expression. There is currently "
                    "nothing to access." % (self.name))
            return _GeneralConstraintData.lower.fget(self)
        raise ValueError(
            "Accessing the lower bound of constraint '%s' "
            "before the Constraint has been constructed (there "
            "is currently no value to return)."
            % (self.name))

    @property
    def upper(self):
        """Access the upper bound of a constraint expression."""
        if self._constructed:
            if len(self._data) == 0:
                raise ValueError(
                    "Accessing the upper bound of SimpleConstraint "
                    "'%s' before the Constraint has been assigned "
                    "an expression. There is currently "
                    "nothing to access." % (self.name))
            return _GeneralConstraintData.upper.fget(self)
        raise ValueError(
            "Accessing the upper bound of constraint '%s' "
            "before the Constraint has been constructed (there "
            "is currently no value to return)."
            % (self.name))

    @property
    def equality(self):
        """A boolean indicating whether this is an equality constraint."""
        if self._constructed:
            if len(self._data) == 0:
                raise ValueError(
                    "Accessing the equality flag of SimpleConstraint "
                    "'%s' before the Constraint has been assigned "
                    "an expression. There is currently "
                    "nothing to access." % (self.name))
            return _GeneralConstraintData.equality.fget(self)
        raise ValueError(
            "Accessing the equality flag of constraint '%s' "
            "before the Constraint has been constructed (there "
            "is currently no value to return)."
            % (self.name))

    @property
    def strict_lower(self):
        """A boolean indicating whether this constraint has a strict lower bound."""
        if self._constructed:
            if len(self._data) == 0:
                raise ValueError(
                    "Accessing the strict_lower flag of SimpleConstraint "
                    "'%s' before the Constraint has been assigned "
                    "an expression. There is currently "
                    "nothing to access." % (self.name))
            return _GeneralConstraintData.strict_lower.fget(self)
        raise ValueError(
            "Accessing the strict_lower flag of constraint '%s' "
            "before the Constraint has been constructed (there "
            "is currently no value to return)."
            % (self.name))

    @property
    def strict_upper(self):
        """A boolean indicating whether this constraint has a strict upper bound."""
        if self._constructed:
            if len(self._data) == 0:
                raise ValueError(
                    "Accessing the strict_upper flag of SimpleConstraint "
                    "'%s' before the Constraint has been assigned "
                    "an expression. There is currently "
                    "nothing to access." % (self.name))
            return _GeneralConstraintData.strict_upper.fget(self)
        raise ValueError(
            "Accessing the strict_upper flag of constraint '%s' "
            "before the Constraint has been constructed (there "
            "is currently no value to return)."
            % (self.name))

    #
    # Singleton constraints are strange in that we want them to be
    # both be constructed but have len() == 0 when not initialized with
    # anything (at least according to the unit tests that are
    # currently in place). So during initialization only, we will
    # treat them as "indexed" objects where things like
    # Constraint.Skip are managed. But after that they will behave
    # like _ConstraintData objects where set_value does not handle
    # Constraint.Skip but expects a valid expression or None.
    #

    def set_value(self, expr):
        """Set the expression on this constraint."""
        if self._constructed:
            if len(self._data) == 0:
                self._data[None] = self
            return _GeneralConstraintData.set_value(self, expr)
        raise ValueError(
            "Setting the value of constraint '%s' "
            "before the Constraint has been constructed (there "
            "is currently no object to set)."
            % (self.name))

    #
    # Leaving this method for backward compatibility reasons.
    # (probably should be removed)
    #
    def add(self, index, expr):
        """Add a constraint with a given index."""
        if index is not None:
            raise ValueError(
                "SimpleConstraint object '%s' does not accept "
                "index values other than None. Invalid value: %s"
                % (self.name, index))
        self.set_value(expr)
        return self

class IndexedConstraint(Constraint):

    #
    # Leaving this method for backward compatibility reasons
    # Note: It allows adding members outside of self._index.
    #       This has always been the case. Not sure there is
    #       any reason to maintain a reference to a separate
    #       index set if we allow this.
    #
    def add(self, index, expr):
        """Add a constraint with a given index."""
        cdata = self._check_skip_add(index, expr)
        if cdata is not None:
            self._data[index] = cdata
        return cdata

    # This should be supported by all indexed components
    def __delitem__(self, index):
        del self._data[index]

class ConstraintList(IndexedConstraint):
    """
    A constraint component that represents a list of constraints.
    Constraints can be indexed by their index, but when they are
    added an index value is not specified.
    """

    End             = (1003,)

    def __init__(self, **kwargs):
        """Constructor"""
        args = (Set(),)
        self._nconstraints = 0
        if 'expr' in kwargs:
            raise ValueError(
                "ConstraintList does not accept the 'expr' keyword")
        Constraint.__init__(self, *args, **kwargs)

    def construct(self, data=None):
        """
        Construct the expression(s) for this constraint.
        """
        generate_debug_messages = \
            __debug__ and logger.isEnabledFor(logging.DEBUG)
        if generate_debug_messages:
            logger.debug("Constructing constraint list %s"
                         % (self.name))

        if self._constructed:
            return
        self._constructed=True

        assert self._init_expr is None
        _init_rule = self.rule

        #
        # We no longer need these
        #
        self._init_expr = None
        # Utilities like DAE assume this stays around
        #self.rule = None

        if _init_rule is None:
            return

        _generator = None
        _self_parent = self._parent()
        if inspect.isgeneratorfunction(_init_rule):
            _generator = _init_rule(_self_parent)
        elif inspect.isgenerator(_init_rule):
            _generator = _init_rule
        if _generator is None:
            while True:
                val = self._nconstraints + 1
                if generate_debug_messages:
                    logger.debug(
                        "   Constructing constraint index "+str(val))
                expr = apply_indexed_rule(self,
                                          _init_rule,
                                          _self_parent,
                                          val)
                if expr is None:
                    raise ValueError(
                        "ConstraintList '%s': rule returned None "
                        "instead of ConstraintList.End" % (self.name,) )
                if (expr.__class__ is tuple) and \
                   (expr == ConstraintList.End):
                    return
                self.add(expr)

        else:

            for expr in _generator:
                if expr is None:
                    raise ValueError(
                        "ConstraintList '%s': generator returned None "
                        "instead of ConstraintList.End" % (self.name,) )
                if (expr.__class__ is tuple) and \
                   (expr == ConstraintList.End):
                    return
                self.add(expr)

    def add(self, expr):
        """Add a constraint with an implicit index."""
        cdata = self._check_skip_add(self._nconstraints + 1, expr)
        self._nconstraints += 1
        self._index.add(self._nconstraints)
        if cdata is not None:
            self._data[self._nconstraints] = cdata
        return cdata

register_component(Constraint, "General constraint expressions.")
register_component(ConstraintList, "A list of constraint expressions.")<|MERGE_RESOLUTION|>--- conflicted
+++ resolved
@@ -383,14 +383,9 @@
                         raise ValueError(
                             "Constraint '%s' found a 3-tuple (lower,"
                             " expression, upper) but the lower "
-<<<<<<< HEAD
                             "value was not data or an expression "
                             "restricted to storage of data."
-                            % (self.name(True)))
-=======
-                            "value was non-constant."
                             % (self.name))
->>>>>>> 904a99ad
 
                 arg1 = expr[1]
                 if arg1 is not None:
@@ -403,14 +398,9 @@
                         raise ValueError(
                             "Constraint '%s' found a 3-tuple (lower,"
                             " expression, upper) but the upper "
-<<<<<<< HEAD
                             "value was not data or an expression "
                             "restricted to storage of data."
-                            % (self.name(True)))
-=======
-                            "value was non-constant."
                             % (self.name))
->>>>>>> 904a99ad
 
                 self._lower = arg0
                 self._body  = arg1
@@ -538,28 +528,17 @@
                             "Constraint '%s' found a double-sided "
                             "inequality expression (lower <= "
                             "expression <= upper) but the lower "
-<<<<<<< HEAD
                             "bound was not data or an expression "
                             "restricted to storage of data."
-                            % (self.name(True)))
+                            % (self.name))
                     if not _args[2]._is_data():
-=======
-                            "bound was non-constant."
-                            % (self.name))
-                    if not _args[2].is_fixed():
->>>>>>> 904a99ad
                         raise ValueError(
                             "Constraint '%s' found a double-sided "\
                             "inequality expression (lower <= "
                             "expression <= upper) but the upper "
-<<<<<<< HEAD
                             "bound was not data or an expression "
                             "restricted to storage of data."
-                            % (self.name(True)))
-=======
-                            "bound was non-constant."
                             % (self.name))
->>>>>>> 904a99ad
 
                     self._lower = _args[0]
                     self._body  = _args[1]
