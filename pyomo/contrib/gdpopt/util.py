"""Utility functions and classes for the GDPopt solver."""
from __future__ import division

import logging
import timeit
from contextlib import contextmanager
from math import fabs

import six

from pyomo.common import deprecated
from pyomo.common.collections import ComponentSet, Container
from pyomo.contrib.fbbt.fbbt import compute_bounds_on_expr
from pyomo.contrib.gdpopt.data_class import GDPoptSolveData
from pyomo.contrib.mcpp.pyomo_mcpp import mcpp_available, McCormick
from pyomo.core import (Block, Constraint,
                        Objective, Reals, Var, minimize, value, ConstraintList)
from pyomo.core.expr.current import identify_variables
from pyomo.gdp import Disjunct, Disjunction
from pyomo.opt import SolverFactory, SolverResults
from pyomo.opt.results import ProblemSense
from pyomo.util.model_size import build_model_size_report


class _DoNothing(object):
    """Do nothing, literally.

    This class is used in situations of "do something if attribute exists."
    """

    def __init__(self, *args, **kwargs):
        pass

    def __call__(self, *args, **kwargs):
        pass

    def __getattr__(self, attr):
        def _do_nothing(*args, **kwargs):
            pass

        return _do_nothing


class SuppressInfeasibleWarning(object):
    """Suppress the infeasible model warning message from solve().

    The "WARNING: Loading a SolverResults object with a warning status" warning
    message from calling solve() is often unwanted, but there is no clear way
    to suppress it.

    This is modeled on LoggingIntercept from pyomo.common.log,
    but different in function.

    """

    class InfeasibleWarningFilter(logging.Filter):
        def filter(self, record):
            return not record.getMessage().startswith(
                "Loading a SolverResults object with a warning status into model=")

    warning_filter = InfeasibleWarningFilter()

    def __enter__(self):
        logger = logging.getLogger('pyomo.core')
        logger.addFilter(self.warning_filter)

    def __exit__(self, exception_type, exception_value, traceback):
        logger = logging.getLogger('pyomo.core')
        logger.removeFilter(self.warning_filter)


def presolve_lp_nlp(solve_data, config):
    """If the model is an LP or NLP, solve it directly.

    """
    m = solve_data.working_model
    GDPopt = m.GDPopt_utils

    # Handle LP/NLP being passed to the solver
    prob = solve_data.results.problem
    if (prob.number_of_binary_variables == 0 and
            prob.number_of_integer_variables == 0 and
            prob.number_of_disjunctions == 0):
        config.logger.info('Problem has no discrete decisions.')
        obj = next(m.component_data_objects(Objective, active=True))
        if (any(c.body.polynomial_degree() not in (1, 0) for c in GDPopt.constraint_list) or
                obj.expr.polynomial_degree() not in (1, 0)):
            config.logger.info(
                "Your model is an NLP (nonlinear program). "
                "Using NLP solver %s to solve." % config.nlp_solver)
            results = SolverFactory(config.nlp_solver).solve(
                solve_data.original_model, **config.nlp_solver_args)
            return True, results
        else:
            config.logger.info(
                "Your model is an LP (linear program). "
                "Using LP solver %s to solve." % config.mip_solver)
            results = SolverFactory(config.mip_solver).solve(
                solve_data.original_model, **config.mip_solver_args)
            return True, results

    # TODO if any continuous variables are multipled with binary ones, need
    # to do some kind of transformation (Glover?) or throw an error message
    return False, None


def process_objective(solve_data, config, move_linear_objective=False, use_mcpp=True):
    """Process model objective function.

    Check that the model has only 1 valid objective.
    If the objective is nonlinear, move it into the constraints.
    If no objective function exists, emit a warning and create a dummy objective.

    Parameters
    ----------
    solve_data (GDPoptSolveData): solver environment data class
    config (ConfigBlock): solver configuration options
    move_linear_objective (bool): if True, move even linear
        objective functions to the constraints

    """
    m = solve_data.working_model
    util_blk = getattr(m, solve_data.util_block_name)
    # Handle missing or multiple objectives
    active_objectives = list(m.component_data_objects(
        ctype=Objective, active=True, descend_into=True))
    solve_data.results.problem.number_of_objectives = len(active_objectives)
    if len(active_objectives) == 0:
        config.logger.warning(
            'Model has no active objectives. Adding dummy objective.')
        util_blk.dummy_objective = Objective(expr=1)
        main_obj = util_blk.dummy_objective
    elif len(active_objectives) > 1:
        raise ValueError('Model has multiple active objectives.')
    else:
        main_obj = active_objectives[0]
    solve_data.results.problem.sense = ProblemSense.minimize if main_obj.sense == 1 else ProblemSense.maximize
    solve_data.objective_sense = main_obj.sense

    # Move the objective to the constraints if it is nonlinear
    if main_obj.expr.polynomial_degree() not in (1, 0) \
            or move_linear_objective:
        if move_linear_objective:
            config.logger.info("Moving objective to constraint set.")
        else:
            config.logger.info(
                "Objective is nonlinear. Moving it to constraint set.")

        util_blk.objective_value = Var(domain=Reals, initialize=0)
        if mcpp_available() and use_mcpp:
            mc_obj = McCormick(main_obj.expr)
            util_blk.objective_value.setub(mc_obj.upper())
            util_blk.objective_value.setlb(mc_obj.lower())
        else:
            # Use Pyomo's contrib.fbbt package
            lb, ub = compute_bounds_on_expr(main_obj.expr)
            if solve_data.results.problem.sense == ProblemSense.minimize:
                util_blk.objective_value.setlb(lb)
            else:
                util_blk.objective_value.setub(ub)

        if main_obj.sense == minimize:
            util_blk.objective_constr = Constraint(
                expr=util_blk.objective_value >= main_obj.expr)
        else:
            util_blk.objective_constr = Constraint(
                expr=util_blk.objective_value <= main_obj.expr)
        # Deactivate the original objective and add this new one.
        main_obj.deactivate()
        util_blk.objective = Objective(
            expr=util_blk.objective_value, sense=main_obj.sense)
        # Add the new variable and constraint to the working lists
        util_blk.variable_list.append(util_blk.objective_value)
        util_blk.continuous_variable_list.append(util_blk.objective_value)
        util_blk.constraint_list.append(util_blk.objective_constr)
<<<<<<< HEAD
        if util_blk.objective_constr.body.polynomial_degree() in (0, 1):
            util_blk.linear_constraint_list.append(util_blk.objective_constr)
        else:
            util_blk.nonlinear_constraint_list.append(
                util_blk.objective_constr)
=======
        util_blk.objective_list.append(util_blk.objective)
>>>>>>> f40e35fd


def a_logger(str_or_logger):
    """Returns a logger when passed either a logger name or logger object."""
    if isinstance(str_or_logger, logging.Logger):
        return str_or_logger
    else:
        return logging.getLogger(str_or_logger)


def copy_var_list_values(from_list, to_list, config,
                         skip_stale=False, skip_fixed=True,
                         ignore_integrality=False):
    """Copy variable values from one list to another.

    Rounds to Binary/Integer if neccessary
    Sets to zero for NonNegativeReals if neccessary
    """
    for v_from, v_to in zip(from_list, to_list):
        if skip_stale and v_from.stale:
            continue  # Skip stale variable values.
        if skip_fixed and v_to.is_fixed():
            continue  # Skip fixed variables.
        try:
            v_to.set_value(value(v_from, exception=False))
            if skip_stale:
                v_to.stale = False
        except ValueError as err:
            err_msg = getattr(err, 'message', str(err))
            var_val = value(v_from)
            rounded_val = int(round(var_val))
            # Check to see if this is just a tolerance issue
            if ignore_integrality \
                    and v_to.is_integer():  # not v_to.is_continuous()
                v_to.value = value(v_from, exception=False)
            elif v_to.is_integer() and (fabs(var_val - rounded_val) <= config.integer_tolerance):  # not v_to.is_continuous()
                v_to.set_value(rounded_val)
            elif 'is not in domain NonNegativeReals' in err_msg and (
                    fabs(var_val) <= config.zero_tolerance):
                v_to.set_value(0)
            else:
                raise


def is_feasible(model, config):
    """Checks to see if the algebraic model is feasible in its current state.

    Checks variable bounds and active constraints. Not for use with
    untransformed GDP models.

    """
    disj = next(model.component_data_objects(
        ctype=Disjunct, active=True), None)
    if disj is not None:
        raise NotImplementedError(
            "Found active disjunct %s. "
            "This function is not intended to check "
            "feasibility of disjunctive models, "
            "only transformed subproblems." % disj.name)

    config.logger.debug('Checking if model is feasible.')
    for constr in model.component_data_objects(
            ctype=Constraint, active=True, descend_into=True):
        # Check constraint lower bound
        if (constr.lower is not None and (
                value(constr.lower) - value(constr.body)
                >= config.constraint_tolerance
        )):
            config.logger.info('%s: body %s < LB %s' % (
                constr.name, value(constr.body), value(constr.lower)))
            return False
        # check constraint upper bound
        if (constr.upper is not None and (
                value(constr.body) - value(constr.upper)
                >= config.constraint_tolerance
        )):
            config.logger.info('%s: body %s > UB %s' % (
                constr.name, value(constr.body), value(constr.upper)))
            return False
    for var in model.component_data_objects(ctype=Var, descend_into=True):
        # Check variable lower bound
        if (var.has_lb() and
                value(var.lb) - value(var) >= config.variable_tolerance):
            config.logger.info('%s: value %s < LB %s' % (
                var.name, value(var), value(var.lb)))
            return False
        # Check variable upper bound
        if (var.has_ub() and
                value(var) - value(var.ub) >= config.variable_tolerance):
            config.logger.info('%s: value %s > UB %s' % (
                var.name, value(var), value(var.ub)))
            return False
    config.logger.info('Model is feasible.')
    return True


def build_ordered_component_lists(model, solve_data):
    """Define lists used for future data transfer.

    Also attaches ordered lists of the variables, constraints, disjuncts, and
    disjunctions to the model so that they can be used for mapping back and
    forth.

    """
    util_blk = getattr(model, solve_data.util_block_name)
    var_set = ComponentSet()
    setattr(
        util_blk, 'constraint_list', list(
            model.component_data_objects(
                ctype=Constraint, active=True,
                descend_into=(Block, Disjunct))))
    # print(util_blk.constraint_list)
    setattr(
        util_blk, 'linear_constraint_list', list(c for c in model.component_data_objects(
            ctype=Constraint, active=True, descend_into=(Block, Disjunct))
            if c.body.polynomial_degree() in (0, 1)))
    # print(util_blk.linear_constraint_list)
    setattr(
        util_blk, 'nonlinear_constraint_list', list(c for c in model.component_data_objects(
            ctype=Constraint, active=True, descend_into=(Block, Disjunct))
            if c.body.polynomial_degree() not in (0, 1)))
    # print(util_blk.nonlinear_constraint_list)
    setattr(
        util_blk, 'disjunct_list', list(
            model.component_data_objects(
                ctype=Disjunct, active=True,
                descend_into=(Block, Disjunct))))
    setattr(
        util_blk, 'disjunction_list', list(
            model.component_data_objects(
                ctype=Disjunction, active=True,
                descend_into=(Disjunct, Block))))
    setattr(
        util_blk, 'objective_list', list(
            model.component_data_objects(
                ctype=Objective, active=True,
                descend_into=(Block))))

    # Identify the non-fixed variables in (potentially) active constraints and
    # objective functions
    for constr in getattr(util_blk, 'constraint_list'):
        for v in identify_variables(constr.body, include_fixed=False):
            var_set.add(v)
    for obj in model.component_data_objects(ctype=Objective, active=True):
        for v in identify_variables(obj.expr, include_fixed=False):
            var_set.add(v)
    # Disjunct indicator variables might not appear in active constraints. In
    # fact, if we consider them Logical variables, they should not appear in
    # active algebraic constraints. For now, they need to be added to the
    # variable set.
    for disj in getattr(util_blk, 'disjunct_list'):
        var_set.add(disj.indicator_var)

    # We use component_data_objects rather than list(var_set) in order to
    # preserve a deterministic ordering.
    var_list = list(
        v for v in model.component_data_objects(
            ctype=Var, descend_into=(Block, Disjunct))
        if v in var_set)
    setattr(util_blk, 'variable_list', var_list)
    discrete_variable_list = list(
        v for v in model.component_data_objects(
            ctype=Var, descend_into=(Block, Disjunct))
        if v in var_set and v.is_integer())
    setattr(util_blk, 'discrete_variable_list', discrete_variable_list)
    continuous_variable_list = list(
        v for v in model.component_data_objects(
            ctype=Var, descend_into=(Block, Disjunct))
        if v in var_set and v.is_continuous())
    setattr(util_blk, 'continuous_variable_list', continuous_variable_list)


def setup_results_object(solve_data, config):
    """Record problem statistics for original model."""
    # Create the solver results object
    res = solve_data.results
    prob = res.problem
    res.problem.name = solve_data.original_model.name
    res.problem.number_of_nonzeros = None  # TODO
    # TODO work on termination condition and message
    res.solver.termination_condition = None
    res.solver.message = None
    res.solver.user_time = None
    res.solver.system_time = None
    res.solver.wallclock_time = None
    res.solver.termination_message = None

    num_of = build_model_size_report(solve_data.original_model)

    # Get count of constraints and variables
    prob.number_of_constraints = num_of.activated.constraints
    prob.number_of_disjunctions = num_of.activated.disjunctions
    prob.number_of_variables = num_of.activated.variables
    prob.number_of_binary_variables = num_of.activated.binary_variables
    prob.number_of_continuous_variables = num_of.activated.continuous_variables
    prob.number_of_integer_variables = num_of.activated.integer_variables

    config.logger.info(
        "Original model has %s constraints (%s nonlinear) "
        "and %s disjunctions, "
        "with %s variables, of which %s are binary, %s are integer, "
        "and %s are continuous." %
        (num_of.activated.constraints,
         num_of.activated.nonlinear_constraints,
         num_of.activated.disjunctions,
         num_of.activated.variables,
         num_of.activated.binary_variables,
         num_of.activated.integer_variables,
         num_of.activated.continuous_variables))


# def validate_disjunctions(model, config):
#     """Validate that the active disjunctions on the model are satisfied
#     by the current disjunct indicator_var values."""
#     active_disjunctions = model.component_data_objects(
#         ctype=Disjunction, active=True, descend_into=(Block, Disjunct))
#     for disjtn in active_disjunctions:
#         sum_disj_vals = sum(disj.indicator_var.value
#                             for disj in disjtn.disjuncts)
#         if disjtn.xor and fabs(sum_disj_vals - 1) > config.integer_tolerance:
#             raise ValueError(
#                 "Expected disjunct values to add up to 1 "
#                 "for XOR disjunction %s. "
#                 "Instead, values add up to %s." % (disjtn.name, sum_disj_vals))
#         elif sum_disj_vals + config.integer_tolerance < 1:
#             raise ValueError(
#                 "Expected disjunct values to add up to at least 1 for "
#                 "OR disjunction %s. "
#                 "Instead, values add up to %s." % (disjtn.name, sum_disj_vals))


def constraints_in_True_disjuncts(model, config):
    """Yield constraints in disjuncts where the indicator value is set or fixed to True."""
    for constr in model.component_data_objects(Constraint):
        yield constr
    observed_disjuncts = ComponentSet()
    for disjctn in model.component_data_objects(Disjunction):
        # get all the disjuncts in the disjunction. Check which ones are True.
        for disj in disjctn.disjuncts:
            if disj in observed_disjuncts:
                continue
            observed_disjuncts.add(disj)
            if fabs(disj.indicator_var.value - 1) <= config.integer_tolerance:
                for constr in disj.component_data_objects(Constraint):
                    yield constr


@contextmanager
def time_code(timing_data_obj, code_block_name, is_main_timer=False):
    """Starts timer at entry, stores elapsed time at exit

    If `is_main_timer=True`, the start time is stored in the timing_data_obj,
    allowing calculation of total elapsed time 'on the fly' (e.g. to enforce
    a time limit) using `get_main_elapsed_time(timing_data_obj)`.
    """
    start_time = timeit.default_timer()
    if is_main_timer:
        timing_data_obj.main_timer_start_time = start_time
    yield
    elapsed_time = timeit.default_timer() - start_time
    prev_time = timing_data_obj.get(code_block_name, 0)
    timing_data_obj[code_block_name] = prev_time + elapsed_time


def get_main_elapsed_time(timing_data_obj):
    """Returns the time since entering the main `time_code` context"""
    current_time = timeit.default_timer()
    try:
        return current_time - timing_data_obj.main_timer_start_time
    except AttributeError as e:
        if 'main_timer_start_time' in str(e):
            six.raise_from(e, AttributeError(
                "You need to be in a 'time_code' context to use `get_main_elapsed_time()`."
            ))


@deprecated(
    "'restore_logger_level()' has been deprecated in favor of the more "
    "specific 'lower_logger_level_to()' function.",
    version='5.6.9')
@contextmanager
def restore_logger_level(logger):
    old_logger_level = logger.getEffectiveLevel()
    yield
    logger.setLevel(old_logger_level)


@contextmanager
def lower_logger_level_to(logger, level=None):
    """Increases logger verbosity by lowering reporting level."""
    old_logger_level = logger.getEffectiveLevel()
    if level is not None and old_logger_level > level:
        # If logger level is higher (less verbose), decrease it
        logger.setLevel(level)
        yield
        logger.setLevel(old_logger_level)
    else:
        yield  # Otherwise, leave the logger alone


@contextmanager
def create_utility_block(model, name, solve_data):
    created_util_block = False
    # Create a model block on which to store GDPopt-specific utility
    # modeling objects.
    if hasattr(model, name):
        raise RuntimeError(
            "GDPopt needs to create a Block named %s "
            "on the model object, but an attribute with that name "
            "already exists." % name)
    else:
        created_util_block = True
        setattr(model, name, Block(
            doc="Container for GDPopt solver utility modeling objects"))
        solve_data.util_block_name = name

        # Save ordered lists of main modeling components, so that data can
        # be easily transferred between future model clones.
        build_ordered_component_lists(model, solve_data)
    yield
    if created_util_block:
        model.del_component(name)


@contextmanager
def setup_solver_environment(model, config):
    solve_data = GDPoptSolveData()  # data object for storing solver state
    solve_data.config = config
    solve_data.results = SolverResults()
    solve_data.timing = Container()
    min_logging_level = logging.INFO if config.tee else None
    with time_code(solve_data.timing, 'total', is_main_timer=True), \
            lower_logger_level_to(config.logger, min_logging_level), \
            create_utility_block(model, 'GDPopt_utils', solve_data):

        # Create a working copy of the original model
        solve_data.original_model = model
        solve_data.working_model = model.clone()
        setup_results_object(solve_data, config)
        solve_data.active_strategy = config.strategy
        util_block = solve_data.working_model.GDPopt_utils

        # Save model initial values.
        # These can be used later to initialize NLP subproblems.
        solve_data.initial_var_values = list(
            v.value for v in util_block.variable_list)
        solve_data.best_solution_found = None

        # Integer cuts exclude particular discrete decisions
        util_block.integer_cuts = ConstraintList(doc='integer cuts')

        # Set up iteration counters
        solve_data.master_iteration = 0
        solve_data.mip_iteration = 0
        solve_data.nlp_iteration = 0

        # set up bounds
        solve_data.LB = float('-inf')
        solve_data.UB = float('inf')
        solve_data.iteration_log = {}

        # Flag indicating whether the solution improved in the past
        # iteration or not
        solve_data.feasible_solution_improved = False

        yield solve_data  # yield setup solver environment

        if (solve_data.best_solution_found is not None
                and solve_data.best_solution_found is not solve_data.original_model):
            # Update values on the original model
            copy_var_list_values(
                from_list=solve_data.best_solution_found.GDPopt_utils.variable_list,
                to_list=solve_data.original_model.GDPopt_utils.variable_list,
                config=config)

    # Finalize results object
    solve_data.results.problem.lower_bound = solve_data.LB
    solve_data.results.problem.upper_bound = solve_data.UB
    solve_data.results.solver.iterations = solve_data.master_iteration
    solve_data.results.solver.timing = solve_data.timing
    solve_data.results.solver.user_time = solve_data.timing.total
    solve_data.results.solver.wallclock_time = solve_data.timing.total


def indent(text, prefix):
    """This should be replaced with textwrap.indent when we stop supporting python 2.7."""
    return ''.join(prefix + line for line in text.splitlines(True))<|MERGE_RESOLUTION|>--- conflicted
+++ resolved
@@ -173,15 +173,12 @@
         util_blk.variable_list.append(util_blk.objective_value)
         util_blk.continuous_variable_list.append(util_blk.objective_value)
         util_blk.constraint_list.append(util_blk.objective_constr)
-<<<<<<< HEAD
+        util_blk.objective_list.append(util_blk.objective)
         if util_blk.objective_constr.body.polynomial_degree() in (0, 1):
             util_blk.linear_constraint_list.append(util_blk.objective_constr)
         else:
             util_blk.nonlinear_constraint_list.append(
                 util_blk.objective_constr)
-=======
-        util_blk.objective_list.append(util_blk.objective)
->>>>>>> f40e35fd
 
 
 def a_logger(str_or_logger):
