#  ___________________________________________________________________________
#
#  Pyomo: Python Optimization Modeling Objects
#  Copyright (c) 2008-2022
#  National Technology and Engineering Solutions of Sandia, LLC
#  Under the terms of Contract DE-NA0003525 with National Technology and
#  Engineering Solutions of Sandia, LLC, the U.S. Government retains certain
#  rights in this software.
#  This software is distributed under the 3-clause BSD License.
#  ___________________________________________________________________________

import pyomo.environ as pyo
from pyomo.repn import generate_standard_repn
import pyomo.common.unittest as unittest
from pyomo.common.collections import ComponentSet
from pyomo.contrib.incidence_analysis.incidence import (
    IncidenceMethod,
    get_incident_variables,
)


class TestAssumedBehavior(unittest.TestCase):
    """Tests for non-obvious behavior we rely on

    If this behavior changes, these tests will fail and hopefully we won't
    waste time debugging the "real" tests. This behavior includes:
    - The error message when we try to evaluate an expression with
      uninitialized variables

    """

    def test_uninitialized_value_error_message(self):
        m = pyo.ConcreteModel()
        m.x = pyo.Var([1, 2])
        m.x[1].set_value(5)
        msg = "No value for uninitialized NumericValue"
        with self.assertRaisesRegex(ValueError, msg):
            pyo.value(1 + m.x[1] * m.x[2])


class _TestIncidence(object):
    """Base class with tests for get_incident_variables that should be
    independent of the method used

    """

    def _get_incident_variables(self, expr):
        raise NotImplementedError("_TestIncidence should not be used directly")

    def test_basic_incidence(self):
        m = pyo.ConcreteModel()
        m.x = pyo.Var([1, 2, 3])
        expr = m.x[1] + m.x[1] * m.x[2] + m.x[1] * pyo.exp(m.x[3])
        variables = self._get_incident_variables(expr)
        self.assertEqual(ComponentSet(variables), ComponentSet(m.x[:]))

    def test_incidence_with_fixed_variable(self):
        m = pyo.ConcreteModel()
        m.x = pyo.Var([1, 2, 3], initialize=1.0)
        expr = m.x[1] + m.x[1] * m.x[2] + m.x[1] * pyo.exp(m.x[3])
        m.x[2].fix()
        variables = self._get_incident_variables(expr)
        var_set = ComponentSet(variables)
        self.assertEqual(var_set, ComponentSet([m.x[1], m.x[3]]))

    def test_incidence_with_named_expression(self):
        m = pyo.ConcreteModel()
        m.x = pyo.Var([1, 2, 3])
        m.subexpr = pyo.Expression(pyo.Integers)
        m.subexpr[1] = m.x[1] * pyo.exp(m.x[3])
        expr = m.x[1] + m.x[1] * m.x[2] + m.subexpr[1]
        variables = self._get_incident_variables(expr)
        self.assertEqual(ComponentSet(variables), ComponentSet(m.x[:]))


class _TestIncidenceLinearOnly(object):
    """Tests for methods that support linear_only"""

    def _get_incident_variables(self, expr):
        raise NotImplementedError(
            "_TestIncidenceLinearOnly should not be used directly"
        )

    def test_linear_only(self):
        m = pyo.ConcreteModel()
        m.x = pyo.Var([1, 2, 3])

        expr = 2 * m.x[1] + 4 * m.x[2] * m.x[1] - m.x[1] * pyo.exp(m.x[3])
        variables = self._get_incident_variables(expr, linear_only=True)
        self.assertEqual(len(variables), 0)

        expr = 2 * m.x[1] + 2 * m.x[2] * m.x[3] + 3 * m.x[2]
        variables = self._get_incident_variables(expr, linear_only=True)
        self.assertEqual(ComponentSet(variables), ComponentSet([m.x[1]]))

        m.x[3].fix(2.5)
        expr = 2 * m.x[1] + 2 * m.x[2] * m.x[3] + 3 * m.x[2]
        variables = self._get_incident_variables(expr, linear_only=True)
        self.assertEqual(ComponentSet(variables), ComponentSet([m.x[1], m.x[2]]))


class _TestIncidenceLinearCancellation(object):
    """Tests for methods that perform linear cancellation"""

    def _get_incident_variables(self, expr):
        raise NotImplementedError(
            "_TestIncidenceLinearCancellation should not be used directly"
        )

    def test_zero_coef(self):
        m = pyo.ConcreteModel()
        m.x = pyo.Var([1, 2, 3])

        # generate_standard_repn filters subexpressions with zero coefficients
        expr = 0 * m.x[1] + 0 * m.x[1] * m.x[2] + 0 * pyo.exp(m.x[3])
        variables = self._get_incident_variables(expr)
        self.assertEqual(len(variables), 0)

    def test_variable_minus_itself(self):
        m = pyo.ConcreteModel()
        m.x = pyo.Var([1, 2, 3])
        # standard repn will recognize the zero coefficient and filter x[1]
        expr = m.x[1] + m.x[2] * m.x[3] - m.x[1]
        variables = self._get_incident_variables(expr)
        var_set = ComponentSet(variables)
        self.assertEqual(var_set, ComponentSet([m.x[2], m.x[3]]))

    def test_fixed_zero_linear_coefficient(self):
        m = pyo.ConcreteModel()
        m.x = pyo.Var([1, 2, 3])
        m.p = pyo.Param([1, 2], mutable=True, initialize=1.0)
        m.p[1].set_value(0)
        expr = 2 * m.x[1] + m.p[1] * m.p[2] * m.x[2] + m.p[2] * m.x[3] ** 2
        variables = self._get_incident_variables(expr)
        self.assertEqual(ComponentSet(variables), ComponentSet([m.x[1], m.x[3]]))

        m.x[3].fix(0.0)
        expr = 2 * m.x[1] + 3 * m.x[3] * m.p[2] * m.x[2] + m.x[1] ** 2
        variables = self._get_incident_variables(expr)
        self.assertEqual(ComponentSet(variables), ComponentSet([m.x[1]]))

        m.x[3].fix(1.0)
        variables = self._get_incident_variables(expr)
        self.assertEqual(ComponentSet(variables), ComponentSet([m.x[1], m.x[2]]))

    # NOTE: This test assumes that all methods that support linear cancellation
    # accept a linear_only argument. If this changes, this test will need to be
    # moved.
    def test_fixed_zero_coefficient_linear_only(self):
        m = pyo.ConcreteModel()
        m.x = pyo.Var([1, 2, 3])
        expr = m.x[1] * m.x[2] + 2 * m.x[3]
        m.x[2].fix(0)
        variables = get_incident_variables(
            expr, method=IncidenceMethod.standard_repn, linear_only=True
        )
        self.assertEqual(len(variables), 1)
        self.assertIs(variables[0], m.x[3])


class TestIncidenceStandardRepn(
    unittest.TestCase,
    _TestIncidence,
    _TestIncidenceLinearOnly,
    _TestIncidenceLinearCancellation,
):
    def _get_incident_variables(self, expr, **kwds):
        method = IncidenceMethod.standard_repn
        return get_incident_variables(expr, method=method, **kwds)

    def test_assumed_standard_repn_behavior(self):
        m = pyo.ConcreteModel()
        m.x = pyo.Var([1, 2])
        m.p = pyo.Param(initialize=0.0)

        # We rely on variables with constant coefficients of zero not appearing
        # in the standard repn (as opposed to appearing with explicit
        # coefficients of zero).
        expr = m.x[1] + 0 * m.x[2]
        repn = generate_standard_repn(expr)
        self.assertEqual(len(repn.linear_vars), 1)
        self.assertIs(repn.linear_vars[0], m.x[1])

        expr = m.p * m.x[1] + m.x[2]
        repn = generate_standard_repn(expr)
        self.assertEqual(len(repn.linear_vars), 1)
        self.assertIs(repn.linear_vars[0], m.x[2])

    def test_fixed_none_linear_coefficient(self):
        m = pyo.ConcreteModel()
        m.x = pyo.Var([1, 2, 3])
        m.p = pyo.Param([1, 2], mutable=True, initialize=1.0)
        m.x[3].fix(None)
        expr = 2 * m.x[1] + 3 * m.x[3] * m.p[2] * m.x[2] + m.x[1] ** 2
        variables = self._get_incident_variables(expr)
        self.assertEqual(ComponentSet(variables), ComponentSet([m.x[1], m.x[2]]))

    def test_incidence_with_mutable_parameter(self):
        m = pyo.ConcreteModel()
        m.x = pyo.Var([1, 2, 3])
        m.p = pyo.Param(mutable=True, initialize=None)
        expr = m.x[1] + m.p * m.x[1] * m.x[2] + m.x[1] * pyo.exp(m.x[3])
        variables = self._get_incident_variables(expr)
        self.assertEqual(ComponentSet(variables), ComponentSet(m.x[:]))


class TestIncidenceIdentifyVariables(unittest.TestCase, _TestIncidence):
    def _get_incident_variables(self, expr, **kwds):
        method = IncidenceMethod.identify_variables
        return get_incident_variables(expr, method=method, **kwds)

    def test_zero_coef(self):
        m = pyo.ConcreteModel()
        m.x = pyo.Var([1, 2, 3])

        # identify_variables does not eliminate expressions times zero
        expr = 0 * m.x[1] + 0 * m.x[1] * m.x[2] + 0 * pyo.exp(m.x[3])
        variables = self._get_incident_variables(expr)
        self.assertEqual(ComponentSet(variables), ComponentSet(m.x[:]))

    def test_variable_minus_itself(self):
        m = pyo.ConcreteModel()
        m.x = pyo.Var([1, 2, 3])
        # identify_variables will not filter x[1]
        expr = m.x[1] + m.x[2] * m.x[3] - m.x[1]
        variables = self._get_incident_variables(expr)
        var_set = ComponentSet(variables)
        self.assertEqual(var_set, ComponentSet(m.x[:]))

    def test_incidence_with_mutable_parameter(self):
        m = pyo.ConcreteModel()
        m.x = pyo.Var([1, 2, 3])
        m.p = pyo.Param(mutable=True, initialize=None)
        expr = m.x[1] + m.p * m.x[1] * m.x[2] + m.x[1] * pyo.exp(m.x[3])
        variables = self._get_incident_variables(expr)
        self.assertEqual(ComponentSet(variables), ComponentSet(m.x[:]))


<<<<<<< HEAD
class TestIncidenceAmplRepn(
=======
class TestIncidenceStandardRepnComputeValues(
>>>>>>> bcd2435e
    unittest.TestCase,
    _TestIncidence,
    _TestIncidenceLinearOnly,
    _TestIncidenceLinearCancellation,
):
    def _get_incident_variables(self, expr, **kwds):
<<<<<<< HEAD
        method = IncidenceMethod.ampl_repn
=======
        method = IncidenceMethod.standard_repn_compute_values
>>>>>>> bcd2435e
        return get_incident_variables(expr, method=method, **kwds)


if __name__ == "__main__":
    unittest.main()<|MERGE_RESOLUTION|>--- conflicted
+++ resolved
@@ -236,22 +236,25 @@
         self.assertEqual(ComponentSet(variables), ComponentSet(m.x[:]))
 
 
-<<<<<<< HEAD
 class TestIncidenceAmplRepn(
-=======
-class TestIncidenceStandardRepnComputeValues(
->>>>>>> bcd2435e
     unittest.TestCase,
     _TestIncidence,
     _TestIncidenceLinearOnly,
     _TestIncidenceLinearCancellation,
 ):
     def _get_incident_variables(self, expr, **kwds):
-<<<<<<< HEAD
         method = IncidenceMethod.ampl_repn
-=======
+        return get_incident_variables(expr, method=method, **kwds)
+
+
+class TestIncidenceStandardRepnComputeValues(
+    unittest.TestCase,
+    _TestIncidence,
+    _TestIncidenceLinearOnly,
+    _TestIncidenceLinearCancellation,
+):
+    def _get_incident_variables(self, expr, **kwds):
         method = IncidenceMethod.standard_repn_compute_values
->>>>>>> bcd2435e
         return get_incident_variables(expr, method=method, **kwds)
 
 
