--- conflicted
+++ resolved
@@ -57,47 +57,6 @@
     TransformationFactory('core.fix_integer_vars').apply_to(fixed_nlp)
 
     MindtPy.MindtPy_linear_cuts.deactivate()
-<<<<<<< HEAD
-    # TODO: Do we really need to calculate tmp_duals by default?
-    # if config.use_dual and (config.strategy in {'OA', 'ECP', 'LOA'} or config.init_strategy == 'feas_pump'):
-    fixed_nlp.tmp_duals = ComponentMap()
-    # tem_duals are used to add oa cuts for nonlinear equality constraint.
-    # tmp_duals are the value of the dual variables stored before using deactivate trivial contraints
-    # The values of the duals are computed as follows: (Complementary Slackness)
-    #
-    # | constraint | c_geq | status at x1 | tmp_dual (violation) |
-    # |------------|-------|--------------|----------------------|
-    # | g(x) <= b  | -1    | g(x1) <= b   | 0                    |
-    # | g(x) <= b  | -1    | g(x1) > b    | g(x1) - b            |
-    # | g(x) >= b  | +1    | g(x1) >= b   | 0                    |
-    # | g(x) >= b  | +1    | g(x1) < b    | b - g(x1)            |
-    evaluation_error = False
-    for c in fixed_nlp.component_data_objects(ctype=Constraint, active=True,
-                                              descend_into=True):
-        # We prefer to include the upper bound as the right hand side since we are
-        # considering c by default a (hopefully) convex function, which would make
-        # c >= lb a nonconvex inequality which we wouldn't like to add linearizations
-        # if we don't have to
-        rhs = c.upper if c.has_ub() else c.lower
-        c_geq = -1 if c.has_ub() else 1
-        # c_leq = 1 if c.has_ub else -1
-        try:
-            fixed_nlp.tmp_duals[c] = c_geq * max(
-                0, c_geq*(rhs - value(c.body)))
-        except (ValueError, OverflowError, AttributeError) as error:
-            # AttributeError is included to condition when value(c.body) belongs to complex type
-            fixed_nlp.tmp_duals[c] = None
-            evaluation_error = True
-    if evaluation_error:
-        for nlp_var, orig_val in zip(
-                MindtPy.variable_list,
-                solve_data.initial_var_values):
-            if not nlp_var.fixed and not nlp_var.is_binary():
-                nlp_var.value = orig_val
-        # fixed_nlp.tmp_duals[c] = c_leq * max(
-        #     0, c_leq*(value(c.body) - rhs))
-        # TODO: change logic to c_leq based on benchmarking
-=======
     if config.calculate_dual:
         fixed_nlp.tmp_duals = ComponentMap()
         # tmp_duals are the value of the dual variables stored before using deactivate trivial contraints
@@ -134,7 +93,6 @@
             # fixed_nlp.tmp_duals[c] = c_leq * max(
             #     0, c_leq*(value(c.body) - rhs))
             # TODO: change logic to c_leq based on benchmarking
->>>>>>> f40e35fd
     try:
         TransformationFactory('contrib.deactivate_trivial_constraints')\
             .apply_to(fixed_nlp, tmp=True, ignore_infeasible=False)
@@ -239,10 +197,7 @@
                              config)
         add_affine_cuts(solve_data, config)
     # elif config.strategy == 'PSC':
-<<<<<<< HEAD
-=======
     #     # !!THIS SEEMS LIKE A BUG!! - mrmundt #
->>>>>>> f40e35fd
     #     add_psc_cut(solve_data, config)
     # elif config.strategy == 'GBD':
     #     # !!THIS SEEMS LIKE A BUG!! - mrmundt #
