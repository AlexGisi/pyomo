#  ___________________________________________________________________________
#
#  Pyomo: Python Optimization Modeling Objects
#  Copyright (c) 2008-2024
#  National Technology and Engineering Solutions of Sandia, LLC
#  Under the terms of Contract DE-NA0003525 with National Technology and
#  Engineering Solutions of Sandia, LLC, the U.S. Government retains certain
#  rights in this software.
#  This software is distributed under the 3-clause BSD License.
#  ___________________________________________________________________________

"""
Containers for PyROS subproblem solve results.
"""


class ROSolveResults(object):
    """
    PyROS solver results object.

    Parameters
    ----------
    config : ConfigDict, optional
        User-specified solver settings.
    iterations : int, optional
        Number of iterations required.
    time : float, optional
        Total elapsed time (or wall time), in seconds.
    final_objective_value : float, optional
        Final objective function value to report.
    pyros_termination_condition : pyrosTerminationCondition, optional
        PyROS-specific termination condition.

    Attributes
    ----------
    config : ConfigDict, optional
        User-specified solver settings.
    iterations : int, optional
        Number of iterations required by PyROS.
    time : float, optional
        Total elapsed time (or wall time), in seconds.
    final_objective_value : float, optional
        Final objective function value to report.
    pyros_termination_condition : pyros.util.pyrosTerminationStatus
        Indicator of the manner of termination.
    """

    def __init__(
        self,
        config=None,
        iterations=None,
        time=None,
        final_objective_value=None,
        pyros_termination_condition=None,
    ):
        """Initialize self (see class docstring)."""
        self.config = config
        self.iterations = iterations
        self.time = time
        self.final_objective_value = final_objective_value
        self.pyros_termination_condition = pyros_termination_condition

    def __str__(self):
        """
        Generate string representation of self.
        Does not include any information about `self.config`.
        """
        lines = ["Termination stats:"]
        attr_name_format_dict = {
            "iterations": ("Iterations", "f'{val}'"),
            "time": ("Solve time (wall s)", "f'{val:.3f}'"),
            "final_objective_value": ("Final objective value", "f'{val:.4e}'"),
            "pyros_termination_condition": ("Termination condition", "f'{val}'"),
        }
        attr_desc_pad_length = max(
            len(desc) for desc, _ in attr_name_format_dict.values()
        )
        for attr_name, (attr_desc, fmt_str) in attr_name_format_dict.items():
            val = getattr(self, attr_name)
            val_str = eval(fmt_str) if val is not None else str(val)
            lines.append(f" {attr_desc:<{attr_desc_pad_length}s} : {val_str}")

        return "\n".join(lines)


class MasterResults:
    """
    Result of solving the master problem in a single PyROS iteration.

    Attributes
    ----------
<<<<<<< HEAD
    master_model : ConcreteModel
        Master model.
    feasibility_problem_results : SolverResults
        Feasibility problem subsolver results.
    master_results_list : list of SolverResults
        List of subsolver results for the master problem.
    pyros_termination_condition : None or pyrosTerminationCondition
        PyROS termination status established via solution of
        the master problem.
        If `None`, then no termination status has been established.
    """

    def __init__(
        self,
        master_model=None,
        feasibility_problem_results=None,
        master_results_list=None,
        pyros_termination_condition=None,
    ):
        """Initialize self (see class docstring)."""
        self.master_model = master_model
        self.feasibility_problem_results = feasibility_problem_results
        if master_results_list is None:
            self.master_results_list = []
        else:
            self.master_results_list = list(master_results_list)
        self.pyros_termination_condition = pyros_termination_condition
=======
    master_model : BlockData
        master problem model object

    base_model : BlockData
        block representing the original model object

    iteration : int
        current iteration of the algorithm

    """


class SeparationProblemData(object):
    """Container for the grcs separation problem

    Attributes
    ----------
    separation_model : BlockData
        separation problem model object

    points_added_to_master : List[]
        list of parameter violations added to the master problem over
        the course of the algorithm

    separation_problem_subsolver_statuses : List[]
        list of subordinate sub-solver statuses throughout separations

    total_global_separation_solvers : int
        Counter for number of times global solvers were employed in separation

    constraint_violations : List[]
        List of constraint violations identified in separation

    """

    pass


class MasterResult(object):
    """Data class for master problem results data.

    Attributes
    ----------
    termination_condition :
        Solver termination condition

    fsv_values : List[]
        list of design variable values

    ssv_values : List[]
        list of control variable values

    first_stage_objective : float
        objective contribution due to first-stage degrees of freedom

    second_stage_objective : float
        objective contribution due to second-stage degrees of freedom

    grcs_termination_condition :
        the conditions under which the grcs terminated (max_iter,
        robust_optimal, error)

    pyomo_results :
        results object from solve() statement

    """
>>>>>>> 69f19376


class SeparationSolveCallResults:
    """
    Container for results of solve attempt for single separation
    problem.

    Parameters
    ----------
    solved_globally : bool
        True if separation problem was solved globally,
        False otherwise.
    results_list : list of pyomo.opt.results.SolverResults, optional
        Pyomo solver results for each subordinate optimizer invoked on
        the separation problem.
        For problems with non-discrete uncertainty set types,
        each entry corresponds to a single subordinate solver.
        For problems with discrete set types, the list may
        be empty (didn't need to use a subordinate solver to
        evaluate optimal separation solution), or the number
        of entries may be as high as the product of the number of
        subordinate local/global solvers provided (including backup)
        and the number of scenarios in the uncertainty set.
    scaled_violations : ComponentMap, optional
        Mapping from second-stage inequality constraints to floats equal
        to their scaled violations by separation problem solution
        stored in this result.
    violating_param_realization : list of float, optional
        Uncertain parameter realization for reported separation
        problem solution.
    auxiliary_param_values : list of float, optional
        Auxiliary parameter values corresponding to the
        uncertain parameter realization `violating_param_realization`.
    variable_values : ComponentMap, optional
        Second-stage DOF and state variable values for reported
        separation problem solution.
    found_violation : bool, optional
        True if violation of second-stage inequality constraint
        (i.e. constraint expression value) by reported separation
        solution was found to exceed tolerance, False otherwise.
    time_out : bool, optional
        True if PyROS time limit reached attempting to solve the
        separation problem, False otherwise.
    subsolver_error : bool, optional
        True if subsolvers found to be unable to solve separation
        problem of interest, False otherwise.
    discrete_set_scenario_index : None or int, optional
        If discrete set used to solve the problem, index of
        `violating_param_realization` as listed in the
        `scenarios` attribute of a ``DiscreteScenarioSet``
        instance. If discrete set not used, pass None.

    Attributes
    ----------
    solved_globally
    results_list
    scaled_violations
    violating_param_realizations
    auxiliary_param_values
    variable_values
    found_violation
    time_out
    subsolver_error
    discrete_set_scenario_index
    """

    def __init__(
        self,
        solved_globally,
        results_list=None,
        scaled_violations=None,
        violating_param_realization=None,
        auxiliary_param_values=None,
        variable_values=None,
        found_violation=None,
        time_out=None,
        subsolver_error=None,
        discrete_set_scenario_index=None,
    ):
        """Initialize self (see class docstring)."""
        self.results_list = results_list
        self.solved_globally = solved_globally
        self.scaled_violations = scaled_violations
        self.violating_param_realization = violating_param_realization
        self.auxiliary_param_values = auxiliary_param_values
        self.variable_values = variable_values
        self.found_violation = found_violation
        self.time_out = time_out
        self.subsolver_error = subsolver_error
        self.discrete_set_scenario_index = discrete_set_scenario_index

    def termination_acceptable(self, acceptable_terminations):
        """
        Return True if termination condition for at least
        one result in `self.results_list` is in list
        of pre-specified acceptable terminations, False otherwise.

        Parameters
        ----------
        acceptable_terminations : set of pyomo.opt.TerminationCondition
            Acceptable termination conditions.

        Returns
        -------
        bool
        """
        return any(
            res.solver.termination_condition in acceptable_terminations
            for res in self.results_list
        )


class DiscreteSeparationSolveCallResults:
    """
    Container for results of solve attempt for single separation
    problem.

    Parameters
    ----------
    solved_globally : bool
        True if separation problems solved to global optimality,
        False otherwise.
    solver_call_results : dict
        Mapping from discrete uncertainty set scenario list
        indexes to solver call results for separation problems
        subject to the scenarios.
    second_stage_ineq_con : Constraint
        Separation problem second-stage inequality constraint for which
        `self` was generated.

    Attributes
    ----------
    solved_globally
    scenario_indexes
    solver_call_results
<<<<<<< HEAD
    second_stage_ineq_con
    time_out
    subsolver_error
=======
    performance_constraint
>>>>>>> 69f19376
    """

    def __init__(
        self, solved_globally, solver_call_results=None, second_stage_ineq_con=None
    ):
        """Initialize self (see class docstring)."""
        self.solved_globally = solved_globally
        self.solver_call_results = solver_call_results
        self.second_stage_ineq_con = second_stage_ineq_con

    @property
    def time_out(self):
        """
        bool : True if there is a time out status for at least one of
        the ``SeparationSolveCallResults`` objects listed in `self`,
        False otherwise.
        """
        return any(res.time_out for res in self.solver_call_results.values())

    @property
    def subsolver_error(self):
        """
        bool : True if there is a subsolver error status for at least
        one of the the ``SeparationSolveCallResults`` objects listed
        in `self`, False otherwise.
        """
        return any(res.subsolver_error for res in self.solver_call_results.values())


class SeparationLoopResults:
    """
    Container for results of all separation problems solved
    to a single desired optimality target (local or global).

    Parameters
    ----------
    solved_globally : bool
        True if separation problems were solved to global optimality,
        False otherwise.
    solver_call_results : ComponentMap
        Mapping from second-stage inequality constraints to corresponding
        ``SeparationSolveCallResults`` objects.
    worst_case_ss_ineq_con : None or Constraint
        Second-stage inequality constraint mapped to
        ``SeparationSolveCallResults``
        object in `self` corresponding to maximally violating
        separation problem solution.
    all_discrete_scenarios_exhausted : bool, optional
        For problems with discrete uncertainty sets,
        True if all scenarios were explicitly accounted for in master
        (which occurs if there have been
        as many PyROS iterations as there are scenarios in the set)
        False otherwise.

    Attributes
    ----------
    solver_call_results
    solved_globally
    worst_case_ss_ineq_con
    all_discrete_scenarios_exhausted
<<<<<<< HEAD
    found_violation
    violating_param_realization
    auxiliary_param_values
    scaled_violations
    violating_separation_variable_values
    subsolver_error
    time_out
=======
>>>>>>> 69f19376
    """

    def __init__(
        self,
        solved_globally,
        solver_call_results,
        worst_case_ss_ineq_con,
        all_discrete_scenarios_exhausted=False,
    ):
        """Initialize self (see class docstring)."""
        self.solver_call_results = solver_call_results
        self.solved_globally = solved_globally
        self.worst_case_ss_ineq_con = worst_case_ss_ineq_con
        self.all_discrete_scenarios_exhausted = all_discrete_scenarios_exhausted

    @property
    def found_violation(self):
        """
        bool : True if separation solution for at least one
        ``SeparationSolveCallResults`` object listed in self
        was reported to violate its corresponding second-stage
        inequality constraint, False otherwise.
        """
        return any(
            solver_call_res.found_violation
            for solver_call_res in self.solver_call_results.values()
        )

    @property
    def violating_param_realization(self):
        """
        None or list of float : Uncertain parameter values for
        for maximally violating separation problem solution,
        specified according to solver call results object
        listed in self at index ``self.worst_case_ss_ineq_con``.
        If ``self.worst_case_ss_ineq_con`` is not specified,
        then None is returned.
        """
        if self.worst_case_ss_ineq_con is not None:
            return self.solver_call_results[
                self.worst_case_ss_ineq_con
            ].violating_param_realization
        else:
            return None

    @property
    def auxiliary_param_values(self):
        """
        None or list of float : Auxiliary parameter values for the
        maximially violating separation problem solution.
        """
        if self.worst_case_ss_ineq_con is not None:
            return self.solver_call_results[
                self.worst_case_ss_ineq_con
            ].auxiliary_param_values
        else:
            return None

    @property
    def scaled_violations(self):
        """
        None or ComponentMap : Scaled second-stage inequality
        constraint violations
        for maximally violating separation problem solution,
        specified according to solver call results object
        listed in self at index ``self.worst_case_ss_ineq_con``.
        If ``self.worst_case_ss_ineq_con`` is not specified,
        then None is returned.
        """
        if self.worst_case_ss_ineq_con is not None:
            return self.solver_call_results[
                self.worst_case_ss_ineq_con
            ].scaled_violations
        else:
            return None

    @property
    def violating_separation_variable_values(self):
        """
        None or ComponentMap : Second-stage and state variable values
        for maximally violating separation problem solution,
        specified according to solver call results object
        listed in self at index ``self.worst_case_ss_ineq_con``.
        If ``self.worst_case_ss_ineq_con`` is not specified,
        then None is returned.
        """
        if self.worst_case_ss_ineq_con is not None:
            return self.solver_call_results[self.worst_case_ss_ineq_con].variable_values
        else:
            return None

    @property
    def violated_second_stage_ineq_cons(self):
        """
        list of Constraint : Second-stage inequality constraints
        for which violation found.
        """
        return [
            con
            for con, solver_call_results in self.solver_call_results.items()
            if solver_call_results.found_violation
        ]

    @property
    def subsolver_error(self):
        """
        bool : Return True if subsolver error reported for
        at least one ``SeparationSolveCallResults`` stored in
        `self`, False otherwise.
        """
        return any(
            solver_call_res.subsolver_error
            for solver_call_res in self.solver_call_results.values()
        )

    @property
    def time_out(self):
        """
        bool : Return True if time out reported for
        at least one ``SeparationSolveCallResults`` stored in
        `self`, False otherwise.
        """
        return any(
            solver_call_res.time_out
            for solver_call_res in self.solver_call_results.values()
        )


class SeparationResults:
    """
    Container for results of PyROS separation problem routine.

    Parameters
    ----------
    local_separation_loop_results : None or SeparationLoopResults
        Local separation problem loop results.
    global_separation_loop_results : None or SeparationLoopResults
        Global separation problem loop results.

    Attributes
    ----------
    local_separation_loop_results
    global_separation_loop_results
<<<<<<< HEAD
    main_loop_results
    subsolver_error
    time_out
    solved_locally
    solved_globally
    found_violation
    violating_param_realization
    auxiliary_param_values
    scaled_violations
    violating_separation_variable_values
    robustness_certified
=======
>>>>>>> 69f19376
    """

    def __init__(self, local_separation_loop_results, global_separation_loop_results):
        """Initialize self (see class docstring)."""
        self.local_separation_loop_results = local_separation_loop_results
        self.global_separation_loop_results = global_separation_loop_results

    @property
    def time_out(self):
        """
        bool : True if time out found for local or global
        separation loop, False otherwise.
        """
        local_time_out = (
            self.solved_locally and self.local_separation_loop_results.time_out
        )
        global_time_out = (
            self.solved_globally and self.global_separation_loop_results.time_out
        )
        return local_time_out or global_time_out

    @property
    def subsolver_error(self):
        """
        bool : True if subsolver error found for local or global
        separation loop, False otherwise.
        """
        local_subsolver_error = (
            self.solved_locally and self.local_separation_loop_results.subsolver_error
        )
        global_subsolver_error = (
            self.solved_globally and self.global_separation_loop_results.subsolver_error
        )
        return local_subsolver_error or global_subsolver_error

    @property
    def solved_locally(self):
        """
        bool : true if local separation loop was invoked,
        False otherwise.
        """
        return self.local_separation_loop_results is not None

    @property
    def solved_globally(self):
        """
        bool : True if global separation loop was invoked,
        False otherwise.
        """
        return self.global_separation_loop_results is not None

    def get_violating_attr(self, attr_name):
        """
        If separation problems solved globally, returns
        value of attribute of global separation loop results.

        Otherwise, if separation problems solved locally,
        returns value of attribute of local separation loop results.
        If local separation loop results specified, return
        value of attribute of local separation loop results.

        Otherwise, if global separation loop results specified,
        return value of attribute of global separation loop
        results.

        Otherwise, return None.

        Parameters
        ----------
        attr_name : str
            Name of attribute to be retrieved. Should be
            valid attribute name for object of type
            ``SeparationLoopResults``.

        Returns
        -------
        object
            Attribute value.
        """
        return getattr(self.main_loop_results, attr_name, None)

    @property
    def all_discrete_scenarios_exhausted(self):
        """
        bool : For problems where the uncertainty set is of type
        DiscreteScenarioSet,
        True if last master problem solved explicitly
        accounts for all scenarios in the uncertainty set,
        False otherwise.
        """
        return self.get_violating_attr("all_discrete_scenarios_exhausted")

    @property
    def worst_case_ss_ineq_con(self):
        """
        ConstraintData : Second-stage inequality constraint
        corresponding to the
        separation solution chosen for the next master problem.
        """
        return self.get_violating_attr("worst_case_ss_ineq_con")

    @property
    def main_loop_results(self):
        """
        SeparationLoopResults : Main separation loop results.
        In particular, this is considered to be the global
        loop result if solved globally, and the local loop
        results otherwise.
        """
        if self.solved_globally:
            return self.global_separation_loop_results
        return self.local_separation_loop_results

    @property
    def found_violation(self):
        """
        bool : True if ``found_violation`` attribute for
        main separation loop results is True, False otherwise.
        """
        found_viol = self.get_violating_attr("found_violation")
        if found_viol is None:
            found_viol = False
        return found_viol

    @property
    def violating_param_realization(self):
        """
        None or list of float : Uncertain parameter values
        for maximally violating separation problem solution
        reported in local or global separation loop results.
        If no such solution found, (i.e. ``worst_case_ss_ineq_con``
        set to None for both local and global loop results),
        then None is returned.
        """
        return self.get_violating_attr("violating_param_realization")

    @property
    def auxiliary_param_values(self):
        """
        None or list of float: Auxiliary parameter values accompanying
        `self.violating_param_realization`.
        """
        return self.get_violating_attr("auxiliary_param_values")

    @property
    def scaled_violations(self):
        """
        None or ComponentMap :
        Scaled second-stage inequality constraint violations
        for maximally violating separation problem solution
        reported in local or global separation loop results.
        If no such solution found, (i.e. ``worst_case_ss_ineq_con``
        set to None for both local and global loop results),
        then None is returned.
        """
        return self.get_violating_attr("scaled_violations")

    @property
    def violating_separation_variable_values(self):
        """
        None or ComponentMap : Second-stage and state variable values
        for maximally violating separation problem solution
        reported in local or global separation loop results.
        If no such solution found, (i.e. ``worst_case_ss_ineq_con``
        set to None for both local and global loop results),
        then None is returned.
        """
        return self.get_violating_attr("violating_separation_variable_values")

    @property
    def violated_second_stage_ineq_cons(self):
        """
        Return list of violated second-stage inequality constraints.
        """
        return self.get_violating_attr("violated_second_stage_ineq_cons")

    @property
    def robustness_certified(self):
        """
        bool : Return True if separation results certify that
        first-stage solution is robust, False otherwise.
        """
        assert self.solved_locally or self.solved_globally

        if self.time_out or self.subsolver_error:
            return False

        if self.solved_locally:
            heuristically_robust = (
                not self.local_separation_loop_results.found_violation
            )
        else:
            heuristically_robust = None

        if self.solved_globally:
            is_robust = not self.global_separation_loop_results.found_violation
        else:
            # global separation bypassed, either
            # because uncertainty set is discrete
            # or user opted to bypass global separation
            is_robust = heuristically_robust

        return is_robust<|MERGE_RESOLUTION|>--- conflicted
+++ resolved
@@ -89,7 +89,6 @@
 
     Attributes
     ----------
-<<<<<<< HEAD
     master_model : ConcreteModel
         Master model.
     feasibility_problem_results : SolverResults
@@ -117,74 +116,6 @@
         else:
             self.master_results_list = list(master_results_list)
         self.pyros_termination_condition = pyros_termination_condition
-=======
-    master_model : BlockData
-        master problem model object
-
-    base_model : BlockData
-        block representing the original model object
-
-    iteration : int
-        current iteration of the algorithm
-
-    """
-
-
-class SeparationProblemData(object):
-    """Container for the grcs separation problem
-
-    Attributes
-    ----------
-    separation_model : BlockData
-        separation problem model object
-
-    points_added_to_master : List[]
-        list of parameter violations added to the master problem over
-        the course of the algorithm
-
-    separation_problem_subsolver_statuses : List[]
-        list of subordinate sub-solver statuses throughout separations
-
-    total_global_separation_solvers : int
-        Counter for number of times global solvers were employed in separation
-
-    constraint_violations : List[]
-        List of constraint violations identified in separation
-
-    """
-
-    pass
-
-
-class MasterResult(object):
-    """Data class for master problem results data.
-
-    Attributes
-    ----------
-    termination_condition :
-        Solver termination condition
-
-    fsv_values : List[]
-        list of design variable values
-
-    ssv_values : List[]
-        list of control variable values
-
-    first_stage_objective : float
-        objective contribution due to first-stage degrees of freedom
-
-    second_stage_objective : float
-        objective contribution due to second-stage degrees of freedom
-
-    grcs_termination_condition :
-        the conditions under which the grcs terminated (max_iter,
-        robust_optimal, error)
-
-    pyomo_results :
-        results object from solve() statement
-
-    """
->>>>>>> 69f19376
 
 
 class SeparationSolveCallResults:
@@ -318,15 +249,8 @@
     Attributes
     ----------
     solved_globally
-    scenario_indexes
     solver_call_results
-<<<<<<< HEAD
     second_stage_ineq_con
-    time_out
-    subsolver_error
-=======
-    performance_constraint
->>>>>>> 69f19376
     """
 
     def __init__(
@@ -383,20 +307,17 @@
 
     Attributes
     ----------
-    solver_call_results
-    solved_globally
-    worst_case_ss_ineq_con
-    all_discrete_scenarios_exhausted
-<<<<<<< HEAD
-    found_violation
-    violating_param_realization
-    auxiliary_param_values
-    scaled_violations
-    violating_separation_variable_values
-    subsolver_error
-    time_out
-=======
->>>>>>> 69f19376
+    solved_globally : bool
+        True if global solver was used, False otherwise.
+    solver_call_results : ComponentMap
+        Mapping from second-stage inequality constraints to corresponding
+        ``SeparationSolveCallResults`` objects.
+    worst_case_ss_ineq_con : None or ConstraintData
+        Worst-case second-stage inequality constraint.
+    all_discrete_scenarios_exhausted : bool
+        True if all scenarios of the discrete set were exhausted
+        already explicitly accounted for in the master problems,
+        False otherwise.
     """
 
     def __init__(
@@ -538,22 +459,14 @@
 
     Attributes
     ----------
-    local_separation_loop_results
-    global_separation_loop_results
-<<<<<<< HEAD
-    main_loop_results
-    subsolver_error
-    time_out
-    solved_locally
-    solved_globally
-    found_violation
-    violating_param_realization
-    auxiliary_param_values
-    scaled_violations
-    violating_separation_variable_values
-    robustness_certified
-=======
->>>>>>> 69f19376
+    local_separation_loop_results : None or SeparationLoopResults
+        Local separation results. If separation problems
+        were not solved locally, then this attribute is set
+        to None.
+    global_separation_loop_results : None or SeparationLoopResults
+        Global separation results. If separation problems
+        were not solved globally, then this attribute is set
+        to None.
     """
 
     def __init__(self, local_separation_loop_results, global_separation_loop_results):
