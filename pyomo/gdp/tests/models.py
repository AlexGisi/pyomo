from pyomo.core import (Block, ConcreteModel, Constraint, Objective, Param, Set,
                        Var, inequality, RangeSet, Any, Expression, maximize,
<<<<<<< HEAD
                        TransformationFactory, sqrt)
=======
                        TransformationFactory, BooleanVar, LogicalConstraint,
                        exactly)
from pyomo.core.expr.current import sqrt
>>>>>>> f8c4b04e
from pyomo.gdp import Disjunct, Disjunction

import pyomo.network as ntwk

def oneVarDisj_2pts():
    m = ConcreteModel()
    m.x = Var(bounds=(0, 10))
    m.disj1 = Disjunct()
    m.disj1.xTrue = Constraint(expr=m.x==1)
    m.disj2 = Disjunct()
    m.disj2.xFalse = Constraint(expr=m.x==0)
    m.disjunction = Disjunction(expr=[m.disj1, m.disj2])
    m.obj = Objective(expr=m.x)
    return m

def twoSegments_SawayaGrossmann():
    m = ConcreteModel()
    m.x = Var(bounds=(0, 3))
    m.disj1 = Disjunct()
    m.disj1.c = Constraint(expr=inequality(0, m.x, 1))
    m.disj2 = Disjunct()
    m.disj2.c = Constraint(expr=inequality(2, m.x, 3))
    m.disjunction = Disjunction(expr=[m.disj1, m.disj2])

    # this is my objective because I want to make sure that when I am testing
    # cutting planes, my first solution to rBigM is not on the convex hull.
    m.obj = Objective(expr=m.x - m.disj2.indicator_var)

    return m

def makeTwoTermDisj():
    """Single two-term disjunction which has all of ==, <=, and >= constraints
    """
    m = ConcreteModel()
    m.a = Var(bounds=(2, 7))
    m.x = Var(bounds=(4, 9))

    def d_rule(disjunct, flag):
        m = disjunct.model()
        if flag:
            disjunct.c1 = Constraint(expr=m.a == 0)
            disjunct.c2 = Constraint(expr=m.x <= 7)
        else:
            disjunct.c = Constraint(expr=m.a >= 5)
    m.d = Disjunct([0, 1], rule=d_rule)
    m.disjunction = Disjunction(expr=[m.d[0], m.d[1]])
    return m


def makeTwoTermDisj_Nonlinear():
    """Single two-term disjunction which has all of ==, <=, and >= and 
    one nonlinear constraint.
    """
    m = ConcreteModel()
    m.w = Var(bounds=(2, 7))
    m.x = Var(bounds=(1, 8))
    m.y = Var(bounds=(-10, -3))

    def d_rule(disjunct, flag):
        m = disjunct.model()
        if flag:
            disjunct.c1 = Constraint(expr=m.x >= 2)
            disjunct.c2 = Constraint(expr=m.w == 3)
            disjunct.c3 = Constraint(expr=(1, m.x, 3))
        else:
            disjunct.c = Constraint(expr=m.x + m.y**2 <= 14)
    m.d = Disjunct([0, 1], rule=d_rule)
    m.disjunction = Disjunction(expr=[m.d[0], m.d[1]])
    return m


def makeTwoTermDisj_IndexedConstraints():
    """Single two-term disjunction with IndexedConstraints on both disjuncts.  
    Does not bound the variables, so cannot be transformed by hull at all and 
    requires specifying m values in bigm.
    """
    m = ConcreteModel()
    m.s = Set(initialize=[1, 2])
    m.a = Var(m.s)
    m.b = Block()

    def disj1_rule(disjunct):
        m = disjunct.model()

        def c_rule(d, s):
            return m.a[s] == 0
        disjunct.c = Constraint(m.s, rule=c_rule)
    m.b.simpledisj1 = Disjunct(rule=disj1_rule)

    def disj2_rule(disjunct):
        m = disjunct.model()

        def c_rule(d, s):
            return m.a[s] <= 3
        disjunct.c = Constraint(m.s, rule=c_rule)
    m.b.simpledisj2 = Disjunct(rule=disj2_rule)
    m.b.disjunction = Disjunction(expr=[m.b.simpledisj1, m.b.simpledisj2])
    return m


def makeTwoTermDisj_IndexedConstraints_BoundedVars():
    """Single two-term disjunction with IndexedConstraints on both disjuncts. 
    """
    m = ConcreteModel()
    m.s = Set(initialize=[1, 2])
    m.lbs = Param(m.s, initialize={1: 2, 2: 4})
    m.ubs = Param(m.s, initialize={1: 7, 2: 6})

    def bounds_rule(m, s):
        return (m.lbs[s], m.ubs[s])
    m.a = Var(m.s, bounds=bounds_rule)

    def d_rule(disjunct, flag):
        m = disjunct.model()

        def true_rule(d, s):
            return m.a[s] == 0

        def false_rule(d, s):
            return m.a[s] >= 5
        if flag:
            disjunct.c = Constraint(m.s, rule=true_rule)
        else:
            disjunct.c = Constraint(m.s, rule=false_rule)
    m.disjunct = Disjunct([0, 1], rule=d_rule)
    m.disjunction = Disjunction(expr=[m.disjunct[0], m.disjunct[1]])
    return m

def localVar():
    """Two-term disjunction which declares a local variable y on one of the 
    disjuncts, which is used in the objective function as well.

    Used to test that we will treat y as global in the transformations, 
    despite where it is declared.
    """
    # y appears in a global constraint and a single disjunct.
    m = ConcreteModel()
    m.x = Var(bounds=(0,3))

    m.disj1 = Disjunct()
    m.disj1.cons = Constraint(expr=m.x >= 1)

    m.disj2 = Disjunct()
    m.disj2.y = Var(bounds=(1,3))
    m.disj2.cons = Constraint(expr=m.x + m.disj2.y == 3)

    m.disjunction = Disjunction(expr=[m.disj1, m.disj2])

    # This makes y global actually... But in disguise.
    m.objective = Objective(expr=m.x + m.disj2.y)
    return m


def makeThreeTermIndexedDisj():
    """Three-term indexed disjunction"""
    m = ConcreteModel()
    m.s = Set(initialize=[1, 2])
    m.a = Var(m.s, bounds=(2, 7))

    def d_rule(disjunct, flag, s):
        m = disjunct.model()
        if flag == 0:
            disjunct.c = Constraint(expr=m.a[s] == 0)
        elif flag == 1:
            disjunct.c = Constraint(expr=m.a[s] >= 5)
        else:
            disjunct.c = Constraint(expr=inequality(2, m.a[s], 4))
    m.disjunct = Disjunct([0, 1, 2], m.s, rule=d_rule)

    def disj_rule(m, s):
        return [m.disjunct[0, s], m.disjunct[1, s], m.disjunct[2, s]]
    m.disjunction = Disjunction(m.s, rule=disj_rule)
    return m


def makeTwoTermDisj_boxes():
    m = ConcreteModel()
    m.x = Var(bounds=(0,5))
    m.y = Var(bounds=(0,5))
    def d_rule(disjunct, flag):
        m = disjunct.model()
        if flag:
            disjunct.c1 = Constraint(expr=inequality(1, m.x, 2))
            disjunct.c2 = Constraint(expr=inequality(3, m.y, 4))
        else:
            disjunct.c1 = Constraint(expr=inequality(3, m.x, 4))
            disjunct.c2 = Constraint(expr=inequality(1, m.y, 2))
    m.d = Disjunct([0,1], rule=d_rule)
    def disj_rule(m):
        return [m.d[0], m.d[1]]
    m.disjunction = Disjunction(rule=disj_rule)
    m.obj = Objective(expr=m.x + 2*m.y)
    return m


def makeThreeTermDisj_IndexedConstraints():
    """Three-term disjunction with indexed constraints on the disjuncts"""
    m = ConcreteModel()
    m.I = [1, 2, 3]
    m.x = Var(m.I, bounds=(0, 10))

    def c_rule(b, i):
        m = b.model()
        return m.x[i] >= i

    def d_rule(d, j):
        m = d.model()
        d.c = Constraint(m.I[:j], rule=c_rule)
    m.d = Disjunct(m.I, rule=d_rule)
    m.disjunction = Disjunction(expr=[m.d[i] for i in m.I])
    return m


def makeTwoTermIndexedDisjunction():
    """Two-term indexed disjunction"""
    m = ConcreteModel()
    m.A = Set(initialize=[1, 2, 3])
    m.B = Set(initialize=['a', 'b'])
    m.x = Var(m.A, bounds=(-10, 10))

    def disjunct_rule(d, i, k):
        m = d.model()
        if k == 'a':
            d.cons_a = Constraint(expr=m.x[i] >= 5)
        if k == 'b':
            d.cons_b = Constraint(expr=m.x[i] <= 0)
    m.disjunct = Disjunct(m.A, m.B, rule=disjunct_rule)

    def disj_rule(m, i):
        return [m.disjunct[i, k] for k in m.B]
    m.disjunction = Disjunction(m.A, rule=disj_rule)
    return m


def makeTwoTermIndexedDisjunction_BoundedVars():
    """Two-term indexed disjunction.
    Adds nothing to above--exists for historic reasons"""
    m = ConcreteModel()
    m.s = Set(initialize=[1, 2, 3])
    m.a = Var(m.s, bounds=(-100, 100))

    def disjunct_rule(d, s, flag):
        m = d.model()
        if flag:
            d.c = Constraint(expr=m.a[s] >= 6)
        else:
            d.c = Constraint(expr=m.a[s] <= 3)
    m.disjunct = Disjunct(m.s, [0, 1], rule=disjunct_rule)

    def disjunction_rule(m, s):
        return [m.disjunct[s, flag] for flag in [0, 1]]
    m.disjunction = Disjunction(m.s, rule=disjunction_rule)
    return m


def makeIndexedDisjunction_SkipIndex():
    """Two-term indexed disjunction where one of the two indices is skipped"""
    m = ConcreteModel()
    m.x = Var(bounds=(0, 10))
    @m.Disjunct([0,1])
    def disjuncts(d, i):
        m = d.model()
        d.cons = Constraint(expr=m.x == i)

    @m.Disjunction([0,1])
    def disjunctions(m, i):
        if i == 0:
            return Disjunction.Skip
        return [m.disjuncts[i], m.disjuncts[0]]

    return m

def makeTwoTermMultiIndexedDisjunction():
    """Two-term indexed disjunction with tuple indices"""
    m = ConcreteModel()
    m.s = Set(initialize=[1, 2])
    m.t = Set(initialize=['A', 'B'])
    m.a = Var(m.s, m.t, bounds=(2, 7))

    def d_rule(disjunct, flag, s, t):
        m = disjunct.model()
        if flag:
            disjunct.c = Constraint(expr=m.a[s, t] == 0)
        else:
            disjunct.c = Constraint(expr=m.a[s, t] >= 5)
    m.disjunct = Disjunct([0, 1], m.s, m.t, rule=d_rule)

    def disj_rule(m, s, t):
        return [m.disjunct[0, s, t], m.disjunct[1, s, t]]
    m.disjunction = Disjunction(m.s, m.t, rule=disj_rule)
    return m


def makeTwoTermDisjOnBlock():
    """Two-term SimpleDisjunction on a block"""
    m = ConcreteModel()
    m.b = Block()
    m.a = Var(bounds=(0, 5))

    @m.b.Disjunct([0, 1])
    def disjunct(disjunct, flag):
        m = disjunct.model()
        if flag:
            disjunct.c = Constraint(expr=m.a <= 3)
        else:
            disjunct.c = Constraint(expr=m.a == 0)

    @m.b.Disjunction()
    def disjunction(m):
        return [m.disjunct[0], m.disjunct[1]]

    return m

def add_disj_not_on_block(m):
    def simpdisj_rule(disjunct):
        m = disjunct.model()
        disjunct.c = Constraint(expr=m.a >= 3)
    m.simpledisj = Disjunct(rule=simpdisj_rule)
    def simpledisj2_rule(disjunct):
        m = disjunct.model()
        disjunct.c = Constraint(expr=m.a <= 3.5)
    m.simpledisj2 = Disjunct(rule=simpledisj2_rule)
    m.disjunction2 = Disjunction(expr=[m.simpledisj, m.simpledisj2])
    return m

def makeDisjunctionsOnIndexedBlock():
    """Two disjunctions (one indexed an one not), each on a separate 
    BlockData of an IndexedBlock of length 2
    """
    m = ConcreteModel()
    m.s = Set(initialize=[1, 2])
    m.a = Var(m.s, bounds=(0, 70))

    @m.Disjunct(m.s, [0, 1])
    def disjunct1(disjunct, s, flag):
        m = disjunct.model()
        if not flag:
            disjunct.c = Constraint(expr=m.a[s] == 0)
        else:
            disjunct.c = Constraint(expr=m.a[s] >= 7)

    def disjunction1_rule(m, s):
        return [m.disjunct1[s, flag] for flag in [0, 1]]
    m.disjunction1 = Disjunction(m.s, rule=disjunction1_rule)

    m.b = Block([0, 1])
    m.b[0].x = Var(bounds=(-2, 2))

    def disjunct2_rule(disjunct, flag):
        if not flag:
            disjunct.c = Constraint(expr=m.b[0].x <= 0)
        else:
            disjunct.c = Constraint(expr=m.b[0].x >= 0)
    m.b[0].disjunct = Disjunct([0, 1], rule=disjunct2_rule)

    def disjunction(b, i):
        return [b.disjunct[0], b.disjunct[1]]
    m.b[0].disjunction = Disjunction([0], rule=disjunction)

    m.b[1].y = Var(bounds=(-3, 3))
    m.b[1].disjunct0 = Disjunct()
    m.b[1].disjunct0.c = Constraint(expr=m.b[1].y <= 0)
    m.b[1].disjunct1 = Disjunct()
    m.b[1].disjunct1.c = Constraint(expr=m.b[1].y >= 0)
    m.b[1].disjunction = Disjunction(
        expr=[m.b[1].disjunct0, m.b[1].disjunct1])
    return m


def makeTwoTermDisj_BlockOnDisj():
    """SimpleDisjunction where one of the Disjuncts contains three different 
    blocks: two simple and one indexed"""
    m = ConcreteModel()
    m.x = Var(bounds=(0, 1000))
    m.y = Var(bounds=(0, 800))

    def disj_rule(d, flag):
        m = d.model()
        if flag:
            d.b = Block()
            d.b.c = Constraint(expr=m.x == 0)
            d.add_component('b.c', Constraint(expr=m.y >= 9))
            d.b.anotherblock = Block()
            d.b.anotherblock.c = Constraint(expr=m.y >= 11)
            d.bb = Block([1])
            d.bb[1].c = Constraint(expr=m.x == 0)
        else:
            d.c = Constraint(expr=m.x >= 80)
    m.evil = Disjunct([0, 1], rule=disj_rule)
    m.disjunction = Disjunction(expr=[m.evil[0], m.evil[1]])
    return m


def makeNestedDisjunctions():
    """Three-term SimpleDisjunction built from two IndexedDisjuncts and one
    SimpleDisjunct. The SimpleDisjunct and one of the DisjunctDatas each
    contain a nested SimpleDisjunction (the disjuncts of which are declared 
    on the same disjunct as the disjunction).

    (makeNestedDisjunctions_NestedDisjuncts is a much simpler model. All 
    this adds is that it has a nested disjunction on a DisjunctData as well
    as on a SimpleDisjunct. So mostly it exists for historical reasons.)
    """
    m = ConcreteModel()
    m.x = Var(bounds=(-9, 9))
    m.z = Var(bounds=(0, 10))
    m.a = Var(bounds=(0, 23))

    def disjunct_rule(disjunct, flag):
        m = disjunct.model()
        if flag:
            def innerdisj_rule(disjunct, flag):
                m = disjunct.model()
                if flag:
                    disjunct.c = Constraint(expr=m.z >= 5)
                else:
                    disjunct.c = Constraint(expr=m.z == 0)
            disjunct.innerdisjunct = Disjunct([0, 1], rule=innerdisj_rule)

            @disjunct.Disjunction([0])
            def innerdisjunction(b, i):
                return [b.innerdisjunct[0], b.innerdisjunct[1]]
            disjunct.c = Constraint(expr=m.a <= 2)
        else:
            disjunct.c = Constraint(expr=m.x == 2)
    m.disjunct = Disjunct([0, 1], rule=disjunct_rule)
    # I want a SimpleDisjunct with a disjunction in it too

    def simpledisj_rule(disjunct):
        m = disjunct.model()

        @disjunct.Disjunct()
        def innerdisjunct0(disjunct):
            disjunct.c = Constraint(expr=m.x <= 2)

        @disjunct.Disjunct()
        def innerdisjunct1(disjunct):
            disjunct.c = Constraint(expr=m.x >= 4)

        disjunct.innerdisjunction = Disjunction(
            expr=[disjunct.innerdisjunct0, disjunct.innerdisjunct1])
    m.simpledisjunct = Disjunct(rule=simpledisj_rule)
    m.disjunction = Disjunction(
        expr=[m.simpledisjunct, m.disjunct[0], m.disjunct[1]])
    return m


def makeNestedDisjunctions_FlatDisjuncts():
    """Two-term SimpleDisjunction where one of the disjuncts contains a nested
    SimpleDisjunction, the disjuncts of which are declared on the model"""
    m = ConcreteModel()
    m.x = Var(bounds=(0, 2))
    m.obj = Objective(expr=m.x)
    m.d1 = Disjunct()
    m.d1.c = Constraint(expr=m.x >= 1)
    m.d2 = Disjunct()
    m.d2.c = Constraint(expr=m.x >= 1.1)
    m.d3 = Disjunct()
    m.d3.c = Constraint(expr=m.x >= 1.2)
    m.d4 = Disjunct()
    m.d4.c = Constraint(expr=m.x >= 1.3)
    m.disj = Disjunction(expr=[m.d1, m.d2])
    m.d1.disj = Disjunction(expr=[m.d3, m.d4])
    return m


def makeNestedDisjunctions_NestedDisjuncts():
    """Same as makeNestedDisjunctions_FlatDisjuncts except that the disjuncts
    of the nested disjunction are declared on the parent disjunct."""
    m = ConcreteModel()
    m.x = Var(bounds=(0, 2))
    m.obj = Objective(expr=m.x)
    m.d1 = Disjunct()
    m.d1.c = Constraint(expr=m.x >= 1)
    m.d2 = Disjunct()
    m.d2.c = Constraint(expr=m.x >= 1.1)
    m.d1.d3 = Disjunct()
    m.d1.d3.c = Constraint(expr=m.x >= 1.2)
    m.d1.d4 = Disjunct()
    m.d1.d4.c = Constraint(expr=m.x >= 1.3)
    m.disj = Disjunction(expr=[m.d1, m.d2])
    m.d1.disj2 = Disjunction(expr=[m.d1.d3, m.d1.d4])
    return m


def makeTwoSimpleDisjunctions():
    """Two SimpleDisjunctions on the same model."""
    m = ConcreteModel()
    m.a = Var(bounds=(-10, 50))

    def d1_rule(disjunct, flag):
        m = disjunct.model()
        if flag:
            disjunct.c = Constraint(expr=m.a == 0)
        else:
            disjunct.c = Constraint(expr=m.a >= 5)
    m.disjunct1 = Disjunct([0, 1], rule=d1_rule)

    def d2_rule(disjunct, flag):
        if not flag:
            disjunct.c = Constraint(expr=m.a >= 30)
        else:
            disjunct.c = Constraint(expr=m.a == 100)
    m.disjunct2 = Disjunct([0, 1], rule=d2_rule)

    m.disjunction1 = Disjunction(expr=[m.disjunct1[0], m.disjunct1[1]])
    m.disjunction2 = Disjunction(expr=[m.disjunct2[0], m.disjunct2[1]])
    return m


def makeDisjunctInMultipleDisjunctions():
    """This is not a transformable model! Two SimpleDisjunctions which have 
    a shared disjunct.
    """
    m = ConcreteModel()
    m.a = Var(bounds=(-10, 50))

    def d1_rule(disjunct, flag):
        m = disjunct.model()
        if flag:
            disjunct.c = Constraint(expr=m.a == 0)
        else:
            disjunct.c = Constraint(expr=m.a >= 5)
    m.disjunct1 = Disjunct([0, 1], rule=d1_rule)

    def d2_rule(disjunct, flag):
        if not flag:
            disjunct.c = Constraint(expr=m.a >= 30)
        else:
            disjunct.c = Constraint(expr=m.a == 100)
    m.disjunct2 = Disjunct([0, 1], rule=d2_rule)

    m.disjunction1 = Disjunction(expr=[m.disjunct1[0], m.disjunct1[1]])
    m.disjunction2 = Disjunction(expr=[m.disjunct2[0], m.disjunct1[1]])
    # Deactivate unused disjunct like we are supposed to
    m.disjunct2[1].deactivate()
    return m


def makeDuplicatedNestedDisjunction():
    """Not a transformable model (because of disjuncts shared between 
    disjunctions): A SimpleDisjunction where one of the disjuncts contains
    two SimpleDisjunctions with the same Disjuncts.
    """
    m = ConcreteModel()
    m.x = Var(bounds=(0, 8))

    def outerdisj_rule(d, flag):
        m = d.model()
        if flag:
            def innerdisj_rule(d, flag):
                m = d.model()
                if flag:
                    d.c = Constraint(expr=m.x >= 2)
                else:
                    d.c = Constraint(expr=m.x == 0)
            d.innerdisjunct = Disjunct([0, 1], rule=innerdisj_rule)
            d.innerdisjunction = Disjunction(expr=[d.innerdisjunct[0],
                                                   d.innerdisjunct[1]])
            d.duplicateddisjunction = Disjunction(expr=[d.innerdisjunct[0],
                                                        d.innerdisjunct[1]])
        else:
            d.c = Constraint(expr=m.x == 8)
    m.outerdisjunct = Disjunct([0, 1], rule=outerdisj_rule)
    m.disjunction = Disjunction(expr=[m.outerdisjunct[0],
                                      m.outerdisjunct[1]])
    return m
   
def makeDisjunctWithRangeSet():
    """Two-term SimpleDisjunction where one of the disjuncts contains a 
    RangeSet"""
    m = ConcreteModel()
    m.x = Var(bounds=(0, 1))
    m.d1 = Disjunct()
    m.d1.s = RangeSet(1)
    m.d1.c = Constraint(rule=lambda _: m.x == 1)
    m.d2 = Disjunct()
    m.disj = Disjunction(expr=[m.d1, m.d2])
    return m

##########################
# Grossmann lecture models
##########################

def grossmann_oneDisj():
    m = ConcreteModel()
    m.x = Var(bounds=(0,20))
    m.y = Var(bounds=(0, 20))
    m.disjunct1 = Disjunct()
    m.disjunct1.constraintx = Constraint(expr=inequality(0, m.x, 2))
    m.disjunct1.constrainty = Constraint(expr=inequality(7, m.y, 10))

    m.disjunct2 = Disjunct()
    m.disjunct2.constraintx = Constraint(expr=inequality(8, m.x, 10))
    m.disjunct2.constrainty = Constraint(expr=inequality(0, m.y, 3))

    m.disjunction = Disjunction(expr=[m.disjunct1, m.disjunct2])

    m.objective = Objective(expr=m.x + 2*m.y, sense=maximize)

    return m

def to_break_constraint_tolerances():
    m = ConcreteModel()
    m.x = Var(bounds=(0, 130))
    m.y = Var(bounds=(0, 130))
    m.disjunct1 = Disjunct()
    m.disjunct1.constraintx = Constraint(expr=inequality(0, m.x, 2))
    m.disjunct1.constrainty = Constraint(expr=inequality(117, m.y, 127))

    m.disjunct2 = Disjunct()
    m.disjunct2.constraintx = Constraint(expr=inequality(118, m.x, 120))
    m.disjunct2.constrainty = Constraint(expr=inequality(0, m.y, 3))

    m.disjunction = Disjunction(expr=[m.disjunct1, m.disjunct2])

    m.objective = Objective(expr=m.x + 2*m.y, sense=maximize)

    return m

def grossmann_twoDisj():
    m = grossmann_oneDisj()

    m.disjunct3 = Disjunct()
    m.disjunct3.constraintx = Constraint(expr=inequality(1, m.x, 2.5))
    m.disjunct3.constrainty = Constraint(expr=inequality(6.5, m.y, 8))
    
    m.disjunct4 = Disjunct()
    m.disjunct4.constraintx = Constraint(expr=inequality(9, m.x, 11))
    m.disjunct4.constrainty = Constraint(expr=inequality(2, m.y, 3.5))

    m.disjunction2 = Disjunction(expr=[m.disjunct3, m.disjunct4])
    
    return m

def twoDisj_twoCircles_easy():
    m = ConcreteModel()
    m.x = Var(bounds=(0,8))
    m.y = Var(bounds=(0,10))

    m.upper_circle = Disjunct()
    m.upper_circle.cons = Constraint(expr=(m.x - 1)**2 + (m.y - 6)**2 <= 2)
    m.lower_circle = Disjunct()
    m.lower_circle.cons = Constraint(expr=(m.x - 4)**2 + (m.y - 2)**2 <= 2)

    m.disjunction = Disjunction(expr=[m.upper_circle, m.lower_circle])
    
    m.obj = Objective(expr=m.x + m.y, sense=maximize)
    return m

def fourCircles():
    m = twoDisj_twoCircles_easy()

    # and add two more overlapping circles, a la the Grossmann test case with
    # the rectangles. (but not change my nice integral optimal solution...)
    m.upper_circle2 = Disjunct()
    m.upper_circle2.cons = Constraint(expr=(m.x - 2)**2 + (m.y - 7)**2 <= 1)

    m.lower_circle2 = Disjunct()
    m.lower_circle2.cons = Constraint(expr=(m.x - 5)**2 + (m.y - 3)**2 <= 2)

    m.disjunction2 = Disjunction(expr=[m.upper_circle2, m.lower_circle2])

    return m

def makeDisjunctWithExpression():
    """Two-term SimpleDisjunction where one of the disjuncts contains an 
    Expression. This is used to make sure that we correctly handle types we 
    hit in disjunct.component_objects(active=True)"""
    m = ConcreteModel()
    m.x = Var(bounds=(0, 1))
    m.d1 = Disjunct()
    m.d1.e = Expression(expr=m.x**2)
    m.d1.c = Constraint(rule=lambda _: m.x == 1)
    m.d2 = Disjunct()
    m.disj = Disjunction(expr=[m.d1, m.d2])
    return m

def makeDisjunctionOfDisjunctDatas():
    """Two SimpleDisjunctions, where each are disjunctions of DisjunctDatas.
    This adds nothing to makeTwoSimpleDisjunctions but exists for convenience
    because it has the same mathematical meaning as 
    makeAnyIndexedDisjunctionOfDisjunctDatas
    """
    m = ConcreteModel()
    m.x = Var(bounds=(-100, 100))

    m.obj = Objective(expr=m.x)

    m.idx = Set(initialize=[1,2])
    m.firstTerm = Disjunct(m.idx)
    m.firstTerm[1].cons = Constraint(expr=m.x == 0)
    m.firstTerm[2].cons = Constraint(expr=m.x == 2)
    m.secondTerm = Disjunct(m.idx)
    m.secondTerm[1].cons = Constraint(expr=m.x >= 2)
    m.secondTerm[2].cons = Constraint(expr=m.x >= 3)
    
    m.disjunction = Disjunction(expr=[m.firstTerm[1], m.secondTerm[1]])
    m.disjunction2 = Disjunction(expr=[m.firstTerm[2], m.secondTerm[2]])
    return m

def makeAnyIndexedDisjunctionOfDisjunctDatas():
    """An IndexedDisjunction indexed by Any, with two two-term DisjunctionDatas
    build from DisjunctDatas. Identical mathematically to 
    makeDisjunctionOfDisjunctDatas.

    Used to test that the right things happen for a case where soemone
    implements an algorithm which iteratively generates disjuncts and 
    retransforms"""
    m = ConcreteModel()
    m.x = Var(bounds=(-100, 100))

    m.obj = Objective(expr=m.x)

    m.idx = Set(initialize=[1,2])
    m.firstTerm = Disjunct(m.idx)
    m.firstTerm[1].cons = Constraint(expr=m.x == 0)
    m.firstTerm[2].cons = Constraint(expr=m.x == 2)
    m.secondTerm = Disjunct(m.idx)
    m.secondTerm[1].cons = Constraint(expr=m.x >= 2)
    m.secondTerm[2].cons = Constraint(expr=m.x >= 3)
    
    m.disjunction = Disjunction(Any)
    m.disjunction[1] = [m.firstTerm[1], m.secondTerm[1]]
    m.disjunction[2] = [m.firstTerm[2], m.secondTerm[2]]
    return m

def makeNetworkDisjunction(minimize=True):
    """ creates a GDP model with pyomo.network components """
    m = ConcreteModel()

    m.feed = feed = Block()
    m.wkbx = wkbx = Block()
    m.dest = dest = Block()

    m.orange = orange = Disjunct()
    m.blue = blue = Disjunct()

    m.orange_or_blue = Disjunction(expr=[orange,blue])

    blue.blue_box = blue_box = Block()

    feed.x = Var(bounds=(0,1))
    wkbx.x = Var(bounds=(0,1))
    dest.x = Var(bounds=(0,1))

    wkbx.inlet = ntwk.Port(initialize={"x":wkbx.x})
    wkbx.outlet = ntwk.Port(initialize={"x":wkbx.x})

    feed.outlet = ntwk.Port(initialize={"x":feed.x})
    dest.inlet = ntwk.Port(initialize={"x":dest.x})

    blue_box.x = Var(bounds=(0,1))
    blue_box.x_wkbx = Var(bounds=(0,1))
    blue_box.x_dest = Var(bounds=(0,1))


    blue_box.inlet_feed = ntwk.Port(initialize={"x":blue_box.x})
    blue_box.outlet_wkbx = ntwk.Port(initialize={"x":blue_box.x})

    blue_box.inlet_wkbx = ntwk.Port(initialize={"x":blue_box.x_wkbx})
    blue_box.outlet_dest = ntwk.Port(initialize={"x":blue_box.x_dest})

    blue_box.multiplier_constr = Constraint(expr=blue_box.x_dest == \
                                            2*blue_box.x_wkbx)

    # orange arcs
    orange.a1 = ntwk.Arc(source=feed.outlet, destination=wkbx.inlet)
    orange.a2 = ntwk.Arc(source=wkbx.outlet, destination=dest.inlet)

    # blue arcs
    blue.a1 = ntwk.Arc(source=feed.outlet, destination=blue_box.inlet_feed)
    blue.a2 = ntwk.Arc(source=blue_box.outlet_wkbx, destination=wkbx.inlet)
    blue.a3 = ntwk.Arc(source=wkbx.outlet, destination=blue_box.inlet_wkbx)
    blue.a4 = ntwk.Arc(source=blue_box.outlet_dest, destination=dest.inlet)

    # maximize/minimize "production"
    if minimize:
        m.obj = Objective(expr=m.dest.x)
    else:
        m.obj = Objective(expr=m.dest.x, sense=maximize)

    # create a completely fixed model
    feed.x.fix(0.42)

    return m

def makeExpandedNetworkDisjunction(minimize=True):
    m = makeNetworkDisjunction(minimize)
    TransformationFactory('network.expand_arcs').apply_to(m)
    return m

def makeThreeTermDisjunctionWithOneVarInOneDisjunct():
    """This is to make sure hull doesn't create more disaggregated variables 
    than it needs to: Here, x only appears in the first Disjunct, so we only 
    need two copies: one as usual for that disjunct and then one other that is 
    free if either of the second two Disjuncts is active and 0 otherwise.
    """
    m = ConcreteModel()
    m.x = Var(bounds=(-2,8))
    m.y = Var(bounds=(3,4))
    m.d1 = Disjunct()
    m.d1.c1 = Constraint(expr=m.x <= 3)
    m.d1.c2 = Constraint(expr=m.y >= 3.5)
    m.d2 = Disjunct()
    m.d2.c1 = Constraint(expr=m.y >= 3.7)
    m.d3 = Disjunct()
    m.d3.c1 = Constraint(expr=m.y >= 3.9)

    m.disjunction = Disjunction(expr=[m.d1, m.d2, m.d3])

    return m

def makeNestedNonlinearModel():
<<<<<<< HEAD
=======
    """This is actually a disjunction between two points, but it's written 
    as a nested disjunction over four circles! :P"""

>>>>>>> f8c4b04e
    m = ConcreteModel()
    m.x = Var(bounds=(-10, 10))
    m.y = Var(bounds=(-10, 10))
    m.d1 = Disjunct()
    m.d1.lower_circle = Constraint(expr=m.x**2 + m.y**2 <= 1)
<<<<<<< HEAD
    m.disj = Disjunction(expr=[[m.x == 10], [(sqrt(2) - m.x)**2 + (sqrt(2) -
                                                                   m.y)**2 <=
                                             1]])
=======
    m.inner = Disjunction(expr=[[m.x == 10], [(sqrt(2) - m.x)**2 + (sqrt(2) -
                                                                    m.y)**2 <=
                                              1]])
>>>>>>> f8c4b04e
    m.d2 = Disjunct()
    m.d2.upper_circle = Constraint(expr=(3 - m.x)**2 + (3 - m.y)**2 <= 1)
    m.d2.inner = Disjunction(expr=[[m.y == 10], [(sqrt(2) - m.x)**2 + (sqrt(2) -
                                                                       m.y)**2
                                                 <= 1]])
    m.outer = Disjunction(expr=[m.d1, m.d2])
    m.obj = Objective(expr=m.x + m.y)
<<<<<<< HEAD
=======

    return m

##
# Variations on the example from the Kronqvist et al. Between Steps paper
##

def instantiate_hierarchical_nested_model(m):
    """helper function to instantiate a nested version of the model with 
    the Disjuncts and Disjunctions on blocks"""
    m.disj1 = Disjunct()
    m.disjunct_block.disj2 = Disjunct()
    m.disj1.c = Constraint(expr=sum(m.x[i]**2 for i in m.I) <= 1)
    m.disjunct_block.disj2.c = Constraint(expr=sum((3 - m.x[i])**2 for i in
                                                   m.I) <= 1)
    m.disjunct_block.disj2.disjunction = Disjunction(
        expr=[[sum(m.x[i]**2 for i in m.I) <= 1],
              [sum((3 - m.x[i])**2 for i in m.I) <= 1]])
    m.disjunction_block.disjunction = Disjunction(
        expr=[m.disj1, m.disjunct_block.disj2])

def makeHierarchicalNested_DeclOrderMatchesInstantationOrder():
    """Here, we put the disjunctive components on Blocks, but we do it in the 
    same order that we declared the blocks, that is, on each block, decl order
    matches instantiation order."""
    m = ConcreteModel()
    m.I = RangeSet(1,4)
    m.x = Var(m.I, bounds=(-2,6))
    m.disjunct_block = Block()
    m.disjunction_block = Block()
    instantiate_hierarchical_nested_model(m)

    return m

def makeHierarchicalNested_DeclOrderOppositeInstantationOrder():
    """Here, we declare the Blocks in the opposite order. This means that 
    decl order will be *opposite* instantiation order, which means that we 
    can break our targets preprocessing without even using targets if we 
    are not correctly identifying what is nested in what!"""
    m = ConcreteModel()
    m.I = RangeSet(1,4)
    m.x = Var(m.I, bounds=(-2,6))
    m.disjunction_block = Block()
    m.disjunct_block = Block()
    instantiate_hierarchical_nested_model(m)

    return m

#
# Logical Constraints on Disjuncts
#

def makeLogicalConstraintsOnDisjuncts():
    m = ConcreteModel()
    m.s = RangeSet(4)
    m.ds = RangeSet(2)
    m.d = Disjunct(m.s)
    m.djn = Disjunction(m.ds)
    m.djn[1] = [m.d[1], m.d[2]]
    m.djn[2] = [m.d[3], m.d[4]]
    m.x = Var(bounds=(-2, 10))
    m.Y = BooleanVar([1, 2])
    m.d[1].c = Constraint(expr=m.x >= 2)
    m.d[1].logical = LogicalConstraint(expr=~m.Y[1])
    m.d[2].c = Constraint(expr=m.x >= 3)
    m.d[3].c = Constraint(expr=m.x >= 8)
    m.d[4].logical = LogicalConstraint(expr=m.Y[1].equivalent_to(m.Y[2]))
    m.d[4].c = Constraint(expr=m.x == 2.5)
    m.o = Objective(expr=m.x)

    # Add the logical proposition
    m.p = LogicalConstraint(
        expr=m.d[1].indicator_var.implies(m.d[4].indicator_var))
    # Use the logical stuff to make choosing d1 and d4 infeasible:
    m.bwahaha = LogicalConstraint(expr=m.Y[1].xor(m.Y[2]))

    return m

def makeLogicalConstraintsOnDisjuncts_NonlinearConvex():
    # same game as the previous model, but include some nonlinear
    # constraints. This is to test gdpopt because it needs to handle the logical
    # things even when they are on the same Disjunct as a nonlinear thing
    m = ConcreteModel()
    m.s = RangeSet(4)
    m.ds = RangeSet(2)
    m.d = Disjunct(m.s)
    m.djn = Disjunction(m.ds)
    m.djn[1] = [m.d[1], m.d[2]]
    m.djn[2] = [m.d[3], m.d[4]]
    m.x = Var(bounds=(-5, 10))
    m.y = Var(bounds=(-5, 10))
    m.Y = BooleanVar([1, 2])
    m.d[1].c = Constraint(expr=m.x**2 + m.y**2 <= 2)
    m.d[1].logical = LogicalConstraint(expr=~m.Y[1])
    m.d[2].c1 = Constraint(expr=m.x >= -3)
    m.d[2].c2 = Constraint(expr=m.x**2 <= 16)
    m.d[2].logical = LogicalConstraint(expr=m.Y[1].land(m.Y[2]))
    m.d[3].c = Constraint(expr=m.x >= 4)
    m.d[4].logical = LogicalConstraint(expr=exactly(1, m.Y[1]))
    m.d[4].logical2 = LogicalConstraint(expr=~m.Y[2])
    m.d[4].c = Constraint(expr=m.x == 3)
    m.o = Objective(expr=m.x)

    return m

def makeBooleanVarsOnDisjuncts():
    # same as linear model above, but declare the BooleanVar on one of the
    # Disjuncts, just to make sure we make references and stuff correctly.
    m = ConcreteModel()
    m.s = RangeSet(4)
    m.ds = RangeSet(2)
    m.d = Disjunct(m.s)
    m.djn = Disjunction(m.ds)
    m.djn[1] = [m.d[1], m.d[2]]
    m.djn[2] = [m.d[3], m.d[4]]
    m.x = Var(bounds=(-2, 10))
    m.d[1].Y = BooleanVar([1, 2])
    m.d[1].c = Constraint(expr=m.x >= 2)
    m.d[1].logical = LogicalConstraint(expr=~m.d[1].Y[1])
    m.d[2].c = Constraint(expr=m.x >= 3)
    m.d[3].c = Constraint(expr=m.x >= 8)
    m.d[4].logical = LogicalConstraint(
        expr=m.d[1].Y[1].equivalent_to(m.d[1].Y[2]))
    m.d[4].c = Constraint(expr=m.x == 2.5)
    m.o = Objective(expr=m.x)

    # Add the logical proposition
    m.p = LogicalConstraint(
        expr=m.d[1].indicator_var.implies(m.d[4].indicator_var))
    # Use the logical stuff to make choosing d1 and d4 infeasible:
    m.bwahaha = LogicalConstraint(expr=m.d[1].Y[1].xor(m.d[1].Y[2]))

>>>>>>> f8c4b04e
    return m<|MERGE_RESOLUTION|>--- conflicted
+++ resolved
@@ -1,12 +1,8 @@
 from pyomo.core import (Block, ConcreteModel, Constraint, Objective, Param, Set,
                         Var, inequality, RangeSet, Any, Expression, maximize,
-<<<<<<< HEAD
-                        TransformationFactory, sqrt)
-=======
                         TransformationFactory, BooleanVar, LogicalConstraint,
                         exactly)
 from pyomo.core.expr.current import sqrt
->>>>>>> f8c4b04e
 from pyomo.gdp import Disjunct, Disjunction
 
 import pyomo.network as ntwk
@@ -821,26 +817,16 @@
     return m
 
 def makeNestedNonlinearModel():
-<<<<<<< HEAD
-=======
     """This is actually a disjunction between two points, but it's written 
-    as a nested disjunction over four circles! :P"""
-
->>>>>>> f8c4b04e
+    as a nested disjunction over four circles!"""
     m = ConcreteModel()
     m.x = Var(bounds=(-10, 10))
     m.y = Var(bounds=(-10, 10))
     m.d1 = Disjunct()
     m.d1.lower_circle = Constraint(expr=m.x**2 + m.y**2 <= 1)
-<<<<<<< HEAD
     m.disj = Disjunction(expr=[[m.x == 10], [(sqrt(2) - m.x)**2 + (sqrt(2) -
                                                                    m.y)**2 <=
                                              1]])
-=======
-    m.inner = Disjunction(expr=[[m.x == 10], [(sqrt(2) - m.x)**2 + (sqrt(2) -
-                                                                    m.y)**2 <=
-                                              1]])
->>>>>>> f8c4b04e
     m.d2 = Disjunct()
     m.d2.upper_circle = Constraint(expr=(3 - m.x)**2 + (3 - m.y)**2 <= 1)
     m.d2.inner = Disjunction(expr=[[m.y == 10], [(sqrt(2) - m.x)**2 + (sqrt(2) -
@@ -848,8 +834,6 @@
                                                  <= 1]])
     m.outer = Disjunction(expr=[m.d1, m.d2])
     m.obj = Objective(expr=m.x + m.y)
-<<<<<<< HEAD
-=======
 
     return m
 
@@ -982,5 +966,4 @@
     # Use the logical stuff to make choosing d1 and d4 infeasible:
     m.bwahaha = LogicalConstraint(expr=m.d[1].Y[1].xor(m.d[1].Y[2]))
 
->>>>>>> f8c4b04e
     return m