--- conflicted
+++ resolved
@@ -2194,12 +2194,8 @@
             TransformationFactory('gdp.bigm').apply_to,
             m,
             targets=[ComponentUID(m.outerdisjunct[1].innerdisjunction),
-<<<<<<< HEAD
                      ComponentUID(m.disjunction)])
-=======
-                     ComponentUID(m.disjunction)])
 
 
 if __name__ == '__main__':
-    unittest.main()
->>>>>>> 0485997c
+    unittest.main()