#  ___________________________________________________________________________
#
#  Pyomo: Python Optimization Modeling Objects
#  Copyright 2017 National Technology and Engineering Solutions of Sandia, LLC
#  Under the terms of Contract DE-NA0003525 with National Technology and
#  Engineering Solutions of Sandia, LLC, the U.S. Government retains certain
#  rights in this software.
#  This software is distributed under the 3-clause BSD License.
#  ___________________________________________________________________________

"""
Cutting plane-based GDP reformulation.

Implements a general cutting plane-based reformulation for linear and
convex GDPs.
"""
from __future__ import division
try:
    from collections import OrderedDict
except:
    from ordereddict import OrderedDict


from pyomo.common.config import ConfigBlock, ConfigValue, PositiveFloat
from pyomo.common.modeling import unique_component_name
from pyomo.core import ( Any, Block, Constraint, Objective, Param, Var,
                         SortComponents, Transformation, TransformationFactory,
                         value, TransformationFactory, NonNegativeIntegers,
                         Reals )
from pyomo.core.expr import differentiate
from pyomo.core.base.component import ComponentUID
from pyomo.core.expr.current import identify_variables
from pyomo.repn.standard_repn import generate_standard_repn
from pyomo.core.kernel.component_map import ComponentMap
from pyomo.core.kernel.component_set import ComponentSet
from pyomo.opt import SolverFactory

from pyomo.gdp import Disjunct, Disjunction, GDP_Error
from pyomo.gdp.util import ( verify_successful_solve, NORMAL, INFEASIBLE,
                             NONOPTIMAL, clone_without_expression_components )

from pyomo.contrib.fme.fourier_motzkin_elimination import \
    Fourier_Motzkin_Elimination_Transformation

from six import iterkeys, itervalues, iteritems
from numpy import isclose

import math
import logging
logger = logging.getLogger('pyomo.gdp.cuttingplane')

# DEBUG
from nose.tools import set_trace

@TransformationFactory.register('gdp.cuttingplane',
                                doc="Relaxes a linear disjunctive model by "
                                "adding cuts from convex hull to Big-M "
                                "relaxation.")
class CuttingPlane_Transformation(Transformation):
    CONFIG = ConfigBlock("gdp.cuttingplane")
    CONFIG.declare('solver', ConfigValue(
        default='ipopt',
        domain=str,
        description="""Solver to use for relaxed BigM problem and the separation
        problem""",
        doc="""
        This specifies the solver which will be used to solve LP relaxation
        of the BigM problem and the separation problem. Note that this solver
        must be able to handle a quadratic objective because of the separation
        problem.
        """
    ))
    CONFIG.declare('EPS', ConfigValue(
        default=0.01,
        domain=PositiveFloat,
        description="Epsilon value used to decide when to stop adding cuts",
        doc="""
        If the difference between the objectives in two consecutive iterations is
        less than this value, the algorithm terminates without adding the cut
        generated in the last iteration.  """
    ))
    CONFIG.declare('stream_solver', ConfigValue(
        default=False,
        domain=bool,
        description="""If true, sets tee=True for every solve performed over
        "the course of the algorithm"""
    ))
    # TODO: Why not just switch to having them give you the SolverFactory?
    # 05/24: There are some complications with that (default gets created), but
    # it's still the answer.
    CONFIG.declare('solver_options', ConfigValue(
        default={},
        description="Dictionary of solver options",
        doc="""
        Dictionary of solver options that will be set for the solver for both the
        relaxed BigM and separation problem solves.
        """
    ))

    def __init__(self):
        super(CuttingPlane_Transformation, self).__init__()

    def _apply_to(self, instance, bigM=None, **kwds):
        self._config = self.CONFIG(kwds.pop('options', {}))
        self._config.set_value(kwds)

<<<<<<< HEAD
        (instance_rBigM, instance_rCHull, var_info, var_map,
         disaggregated_var_info, rBigM_linear_constraints, 
         transBlockName) = self._setup_subproblems(
             instance, bigM)

        self._generate_cuttingplanes( instance_rBigM, instance_rCHull, var_info,
                                      var_map, disaggregated_var_info,
                                      rBigM_linear_constraints, transBlockName)
=======
        instance_rBigM, instance_rHull, var_info, transBlockName \
            = self._setup_subproblems(instance, bigM)

        self._generate_cuttingplanes(
            instance, instance_rBigM, instance_rHull, var_info, transBlockName)
>>>>>>> 9b349a1c

        # restore integrality
        TransformationFactory('core.relax_integer_vars').apply_to(instance,
                                                                  undo=True)

    def _setup_subproblems(self, instance, bigM):
        # create transformation block
        transBlockName, transBlock = self._add_relaxation_block(
            instance,
            '_pyomo_gdp_cuttingplane_relaxation')

        # We store a list of all vars so that we can efficiently
        # generate maps among the subproblems

        # TODO: AAAAGH, we're going to have to make the fixed thing an option
        # here too!
        transBlock.all_vars = list(v for v in instance.component_data_objects(
            Var,
            descend_into=(Block, Disjunct),
            sort=SortComponents.deterministic) if not v.is_fixed())

        # we'll store all the cuts we add together
        transBlock.cuts = Constraint(NonNegativeIntegers)

        # get bigM and hull relaxations
        bigMRelaxation = TransformationFactory('gdp.bigm')
<<<<<<< HEAD
        chullRelaxation = TransformationFactory('gdp.chull')
        relaxIntegrality = TransformationFactory('core.relax_integer_vars')
=======
        hullRelaxation = TransformationFactory('gdp.hull')
        relaxIntegrality = TransformationFactory('core.relax_integrality')
>>>>>>> 9b349a1c

        # HACK: for the current writers, we need to also apply gdp.reclassify so
        # that the indicator variables stay where they are in the big M model
        # (since that is what we are eventually going to solve after we add our
        # cuts).
        reclassify = TransformationFactory('gdp.reclassify')

        #
<<<<<<< HEAD
        # Generate the CHull relaxation (used for the separation
        # problem to generate cutting planes)
        #
        instance_rCHull = chullRelaxation.create_using(instance,
                                                       targets=instance)
        # collect a list of disaggregated variables. We have to do this before
        # reclassify because we rely on Disjuncts still having a different
        # ctype.
        disaggregated_vars = self._get_disaggregated_vars(instance_rCHull)
        reclassify.apply_to(instance_rCHull)
        relaxIntegrality.apply_to(instance_rCHull,
                                  transform_deactivated_blocks=True)
=======
        # Generalte the Hull relaxation (used for the separation
        # problem to generate cutting planes
        #
        instance_rHull = hullRelaxation.create_using(instance)
        # This relies on relaxIntegrality relaxing variables on deactivated
        # blocks, which should be fine.
        reclassify.apply_to(instance_rHull)
        relaxIntegrality.apply_to(instance_rHull)
>>>>>>> 9b349a1c

        #
        # Reformulate the instance using the BigM relaxation (this will
        # be the final instance returned to the user)
        #
        bigMRelaxation.apply_to(instance, bigM=bigM)

        #
        # Generate the continuous relaxation of the BigM transformation. We'll
        # restore it at the end.
        #
        relaxIntegrality.apply_to(instance, transform_deactivated_blocks=True)
        # For debugging convenience, but we can do this, it's our model:
        instance_rCHull.name = 'rchull'

        fme = TransformationFactory('contrib.fourier_motzkin_elimination')
        #
        # Collect all of the linear constraints that are in the rBigM
        # instance. We will need these so that we can compare what we get from
        # FME to them and make sure we aren't adding redundant constraints to
        # the model. For convenience, we will make sure they are all in the form
        # lb <= expr (so we will break equality constraints)
        #
        rBigM_linear_constraints = []
        for cons in instance.component_data_objects(
                Constraint,
                descend_into=Block,
                sort=SortComponents.deterministic,
                active=True):
            body = cons.body
            if body.polynomial_degree() != 1:
                # We will never get a nonlinear constraint out of FME, so we
                # don't risk it being identical to this one.
                continue

            # TODO: Guess this shouldn't have been private...
            rBigM_linear_constraints.extend(fme._process_constraint(cons))

        # [ESJ 3 June 2020] TODO: Do we need to also pull out variable bounds
        # here?? I think so, right??

        #
        # Add the xstar parameter for the Hull problem
        #
        transBlock_rHull = instance_rHull.component(transBlockName)
        #
        # this will hold the solution to rbigm each time we solve it. We
        # add it to the transformation block so that we don't have to
        # worry about name conflicts.
<<<<<<< HEAD
        transBlock_rCHull.xstar = Param( range(len(transBlock.all_vars)),
                                         mutable=True, default=None,
                                         within=[None] | Reals)
        # we will add a block that we will deactivate to use to store the
        # extended space cuts. We never need to solve these, but we need them to
        # be contructed for the sake of Fourier-Motzkin Elimination
        extendedSpaceCuts = transBlock_rCHull.extendedSpaceCuts = Block()
        extendedSpaceCuts.deactivate()
        extendedSpaceCuts.cuts = Constraint(Any)

        transBlock_rBigM = instance.component(transBlockName)
=======
        transBlock_rHull.xstar = Param(
            range(len(transBlock.all_vars)), mutable=True, default=None)

        transBlock_rBigM = instance_rBigM.component(transBlockName)
>>>>>>> 9b349a1c

        #
        # Generate the mapping between the variables on all the
        # instances and the xstar parameter.
        #
        var_info = tuple(
            (v,
             transBlock_rBigM.all_vars[i],
             transBlock_rHull.all_vars[i],
             transBlock_rHull.xstar[i])
            for i,v in enumerate(transBlock.all_vars))

        # this is the map that I need to translate my projected cuts and add
        # them to bigM and rBigM.
        # [ESJ 5 March 2019] TODO: If I add xstar to this (or don't) can I just
        # replace var_info?
        var_map = ComponentMap((transBlock_rCHull.all_vars[i], v)
                               for i,v in enumerate(transBlock.all_vars))

        #
        # Add the separation objective to the hull subproblem
        #
        self._add_separation_objective(var_info, transBlock_rHull)

<<<<<<< HEAD
        return (instance, instance_rCHull, var_info, var_map,
                disaggregated_vars, rBigM_linear_constraints,
                transBlockName)

    def _get_disaggregated_vars(self, chull):
        # This function MUST be called *before* reclassify for this to work
        # (else we don't pick up any Disjuncts in the component_data_objects
        # call below.)
        hull = TransformationFactory('gdp.chull')
        disaggregatedVars = []
        for disjunct in chull.component_data_objects(Disjunct,
                                                     descend_into=(Disjunct,
                                                                   Block)):
            if disjunct.transformation_block is not None:
                transBlock = disjunct.transformation_block()
                disaggregatedVars.extend(
                    [v for v in transBlock.component_data_objects(Var)])
        return disaggregatedVars

    def _generate_cuttingplanes( self, instance_rBigM, instance_rCHull,
                                 var_info, var_map, disaggregated_vars,
                                 rBigM_linear_constraints, transBlockName):

        opt = SolverFactory(self._config.solver)
        stream_solver = self._config.stream_solver
        opt.options = self._config.solver_options
=======
        return instance_rBigM, instance_rHull, var_info, transBlockName


    def _generate_cuttingplanes(
            self, instance, instance_rBigM, instance_rHull,
            var_info, transBlockName):

        opt = SolverFactory(SOLVER)
>>>>>>> 9b349a1c

        improving = True
        prev_obj = float("inf")
        epsilon = self._config.EPS
        cuts = None

        transBlock_rBigM = instance_rBigM.component(transBlockName)
        transBlock_rCHull = instance_rCHull.component(transBlockName)

        # We try to grab the first active objective. If there is more
        # than one, the writer will yell when we try to solve below. If
        # there are 0, we will yell here.
        rBigM_obj = next(instance_rBigM.component_data_objects(
            Objective, active=True), None)
        if rBigM_obj is None:
            raise GDP_Error("Cannot apply cutting planes transformation "
                            "without an active objective in the model!")

        # Get list of all variables in the rCHull model which we will use when
        # calculating the composite normal vector.
        rCHull_vars = [i for i in instance_rCHull.component_data_objects(
            Var,
            descend_into=Block,
            sort=SortComponents.deterministic)]

        while (improving):
            # solve rBigM, solution is xstar
            results = opt.solve(instance_rBigM, tee=stream_solver)
            if verify_successful_solve(results) is not NORMAL:
                logger.warning("GDP.cuttingplane: Relaxed BigM subproblem "
                               "did not solve normally. Stopping cutting "
                               "plane generation.\n\n%s" % (results,))
                return

            rBigM_objVal = value(rBigM_obj)
            logger.warning("gdp.cuttingplane: rBigM objective = %s"
                           % (rBigM_objVal,))

            # copy over xstar
            for x_bigm, x_rbigm, x_hull, x_star in var_info:
                x_star.value = x_rbigm.value
                # initialize the X values
                x_hull.value = x_rbigm.value

<<<<<<< HEAD
            # compare objectives: check absolute difference close to 0, relative
            # difference further from 0.
=======
            # solve separation problem to get xhat.
            results = opt.solve(instance_rHull, tee=stream_solvers)
            if verify_successful_solve(results) is not NORMAL:
                logger.warning("GDP.cuttingplane: Hull separation subproblem "
                               "did not solve normally. Stopping cutting "
                               "plane generation.\n\n%s" % (results,))
                return

            self._add_cut(var_info, transBlock, transBlock_rBigM)

            # decide whether or not to keep going: check absolute difference
            # close to 0, relative difference further from 0.
>>>>>>> 9b349a1c
            obj_diff = prev_obj - rBigM_objVal
            improving = math.isinf(obj_diff) or \
                        ( abs(obj_diff) > epsilon if abs(rBigM_objVal) < 1 else
                          abs(obj_diff/prev_obj) > epsilon )

            # solve separation problem to get xhat.
            opt.solve(instance_rCHull, tee=stream_solver)

            # [JDS 19 Dec 18] Note: we check that the separation objective was
            # significantly nonzero.  If it is too close to zero, either the
            # rBigM solution was in the convex hull, or the separation vector is
            # so close to zero that the resulting cut is likely to have
            # numerical issues.
            if abs(value(transBlock_rCHull.separation_objective)) < epsilon:
                break

            cuts = self._create_cuts(var_info, var_map, disaggregated_vars,
                                     rCHull_vars, instance_rCHull,
                                     rBigM_linear_constraints, transBlock_rBigM,
                                     transBlock_rCHull)
           
            # We are done if the cut generator couldn't return a valid cut
            if cuts is None:
                break

            for cut in cuts:
                cut_number = len(transBlock_rBigM.cuts)
                logger.warning("GDP.cuttingplane: Adding cut %s to BM model."
                               % (cut_number,))
                transBlock_rBigM.cuts.add(cut_number, cut)

            prev_obj = rBigM_objVal


    def _add_relaxation_block(self, instance, name):
        # creates transformation block with a unique name based on name, adds it
        # to instance, and returns it.
        transBlockName = unique_component_name(
            instance,
            '_pyomo_gdp_cuttingplane_transformation')
        transBlock = Block()
        instance.add_component(transBlockName, transBlock)
        return transBlockName, transBlock


    def _add_separation_objective(self, var_info, transBlock_rHull):
        # Deactivate any/all other objectives
        for o in transBlock_rHull.model().component_data_objects(Objective):
            o.deactivate()

        obj_expr = 0
        for x_bigm, x_rbigm, x_hull, x_star in var_info:
            obj_expr += (x_hull - x_star)**2
        # add separation objective to transformation block
        transBlock_rHull.separation_objective = Objective(expr=obj_expr)


    def _create_cuts(self, var_info, var_map, disaggregated_vars, rCHull_vars,
                     instance_rCHull, rBigM_linear_constraints,
                     transBlock_rBigm, transBlock_rCHull):
        cut_number = len(transBlock_rBigm.cuts)
        logger.warning("gdp.cuttingplane: Creating (but not yet adding) cut %s."
                       % (cut_number,))

<<<<<<< HEAD
        # loop through all constraints in rCHull and figure out which are active
        # or slightly violated. For each we will get the tangent plane at xhat
        # (which is x_chull below). We get the normal vector for each of these
        # tangent planes and sum them to get a composite normal. Our cut is then
        # the hyperplane normal to this composite through xbar (projected into
        # the original space).
        normal_vectors = []
        tight_constraints = Block()
        conslist = tight_constraints.constraints = Constraint(
            NonNegativeIntegers)
        conslist.construct()
        for constraint in instance_rCHull.component_data_objects(
                Constraint,
                active=True,
                descend_into=Block,
                sort=SortComponents.deterministic):
            multiplier = self.constraint_tight(instance_rCHull, constraint)
            if multiplier:
                f = constraint.body
                firstDerivs = differentiate(f, wrt_list=rCHull_vars)
                normal_vec = [multiplier*value(_) for _ in firstDerivs]
                normal_vectors.append(normal_vec)
                # check if constraint is linear
                if f.polynomial_degree() == 1:
                    conslist[len(conslist)] = constraint.expr
                else: 
                    # we will use the linear approximation of this constraint at
                    # x_hat
                    conslist[len(conslist)] = self.get_linear_approximation_expr(
                        normal_vec, rCHull_vars)

        # It is possible that the separation problem returned a point in
        # the interior of the convex hull.  It is also possible that the
        # only active constraints are (feasible) equality constraints.
        # in these situations, there are no normal vectors from which to
        # create a valid cut.
        if not normal_vectors:
            return None

        composite_normal = list(
            sum(_) for _ in zip(*tuple(normal_vectors)) )
        composite_normal_map = ComponentMap(
            (v,n) for v,n in zip(rCHull_vars, composite_normal))
        
        composite_cutexpr_CHull = 0
        for x_bigm, x_rbigm, x_chull, x_star in var_info:
            # make the cut in the CHull space with the CHull variables. We will
            # translate it all to BigM and rBigM later when we have projected
            # out the disaggregated variables
            composite_cutexpr_CHull += composite_normal_map[x_chull]*\
                                       (x_chull - x_chull.value)

        # expand the composite_cutexprs to be in the extended space
        vars_to_eliminate = ComponentSet()
        do_fme = False
        # add the part of the expression involving the disaggregated variables.
        for x_disaggregated in disaggregated_vars:
            normal_vec_component = composite_normal_map[x_disaggregated]
            composite_cutexpr_CHull += normal_vec_component*\
                                       (x_disaggregated - x_disaggregated.value)
            vars_to_eliminate.add(x_disaggregated)
            # check that at least one disaggregated variable appears in the
            # constraint. Else we don't need to do FME
            if not do_fme and normal_vec_component != 0:
                do_fme = True
    
        conslist[len(conslist)] = composite_cutexpr_CHull <= 0
        
        if do_fme:
            tight_constraints.construct()
            TransformationFactory('contrib.fourier_motzkin_elimination').\
                apply_to(tight_constraints, vars_to_eliminate=vars_to_eliminate)
            # I made this block, so I know they are here. Not that I won't hate
            # myself later for messing with private stuff.
            fme_results = tight_constraints._pyomo_contrib_fme_transformation.\
                          projected_constraints
            projected_constraints = [cons for i, cons in iteritems(fme_results)]
        else:
            # we didn't need to project, so it's the last guy we added.
            projected_constraints = [conslist[len(conslist) - 1]]

        # we created these constraints with the variables from rCHull. We
        # actually need constraints for BigM and rBigM now!
        cuts = self.get_constraint_exprs(projected_constraints, var_map)

        # We likely have some cuts that duplicate other constraints now. We will
        # filter them to make sure that they do in fact cut off x*. If that's
        # the case, we know they are not already in the BigM relaxation.
        for i in sorted(range(len(cuts)), reverse=True):
            cut = cuts[i]
            # x* is still in rBigM, so we can just remove this constraint if it
            # is satisfied at x*
            if value(cut):
                del cuts[i]
                continue
            # we have found a constraint which cuts of x* and is not already
            # in rBigM, this has to be our cut and we can stop.
            return [cut]

        return None

    def get_constraint_exprs(self, constraints, var_map):
        cuts = []
        for cons in constraints:
            cuts.append(clone_without_expression_components( 
                cons.expr, substitute=dict((id(v), subs) for v, subs in
                                           iteritems(var_map))))
        return cuts
            
    def constraint_tight(self, model, constraint):
        val = value(constraint.body)
        ans = 0
        if constraint.lower is not None:
            if value(constraint.lower) >= val:
                # tight or in violation of LB
                ans -= 1

        if constraint.upper is not None:
            if value(constraint.upper) <= val:
                # tight or in violation of UB
                ans += 1

        return ans

    def get_linear_approximation_expr(self, normal_vec, point):
        body = 0
        for coef, v in zip(point, normal_vec):
            body -= coef*v
        return body >= -sum(normal_vec[idx]*v.value for (idx, v) in
                           enumerate(point))
=======
        cutexpr_bigm = 0
        cutexpr_rBigM = 0
        for x_bigm, x_rbigm, x_hull, x_star in var_info:
            # xhat = x_hull.value
            cutexpr_bigm += (
                x_hull.value - x_star.value)*(x_bigm - x_hull.value)
            cutexpr_rBigM += (
                x_hull.value - x_star.value)*(x_rbigm - x_hull.value)

        transBlock.cuts.add(cut_number, cutexpr_bigm >= 0)
        transBlock_rBigM.cuts.add(cut_number, cutexpr_rBigM >= 0)
>>>>>>> 9b349a1c
<|MERGE_RESOLUTION|>--- conflicted
+++ resolved
@@ -104,22 +104,14 @@
         self._config = self.CONFIG(kwds.pop('options', {}))
         self._config.set_value(kwds)
 
-<<<<<<< HEAD
-        (instance_rBigM, instance_rCHull, var_info, var_map,
+        (instance_rBigM, instance_rHull, var_info, var_map,
          disaggregated_var_info, rBigM_linear_constraints, 
          transBlockName) = self._setup_subproblems(
              instance, bigM)
 
-        self._generate_cuttingplanes( instance_rBigM, instance_rCHull, var_info,
+        self._generate_cuttingplanes( instance_rBigM, instance_rHull, var_info,
                                       var_map, disaggregated_var_info,
                                       rBigM_linear_constraints, transBlockName)
-=======
-        instance_rBigM, instance_rHull, var_info, transBlockName \
-            = self._setup_subproblems(instance, bigM)
-
-        self._generate_cuttingplanes(
-            instance, instance_rBigM, instance_rHull, var_info, transBlockName)
->>>>>>> 9b349a1c
 
         # restore integrality
         TransformationFactory('core.relax_integer_vars').apply_to(instance,
@@ -146,13 +138,8 @@
 
         # get bigM and hull relaxations
         bigMRelaxation = TransformationFactory('gdp.bigm')
-<<<<<<< HEAD
-        chullRelaxation = TransformationFactory('gdp.chull')
+        hullRelaxation = TransformationFactory('gdp.hull')
         relaxIntegrality = TransformationFactory('core.relax_integer_vars')
-=======
-        hullRelaxation = TransformationFactory('gdp.hull')
-        relaxIntegrality = TransformationFactory('core.relax_integrality')
->>>>>>> 9b349a1c
 
         # HACK: for the current writers, we need to also apply gdp.reclassify so
         # that the indicator variables stay where they are in the big M model
@@ -161,29 +148,18 @@
         reclassify = TransformationFactory('gdp.reclassify')
 
         #
-<<<<<<< HEAD
-        # Generate the CHull relaxation (used for the separation
+        # Generate the Hull relaxation (used for the separation
         # problem to generate cutting planes)
         #
-        instance_rCHull = chullRelaxation.create_using(instance,
-                                                       targets=instance)
+        instance_rHull = hullRelaxation.create_using(instance,
+                                                     targets=instance)
         # collect a list of disaggregated variables. We have to do this before
         # reclassify because we rely on Disjuncts still having a different
         # ctype.
-        disaggregated_vars = self._get_disaggregated_vars(instance_rCHull)
-        reclassify.apply_to(instance_rCHull)
-        relaxIntegrality.apply_to(instance_rCHull,
+        disaggregated_vars = self._get_disaggregated_vars(instance_rHull)
+        reclassify.apply_to(instance_rHull)
+        relaxIntegrality.apply_to(instance_rHull,
                                   transform_deactivated_blocks=True)
-=======
-        # Generalte the Hull relaxation (used for the separation
-        # problem to generate cutting planes
-        #
-        instance_rHull = hullRelaxation.create_using(instance)
-        # This relies on relaxIntegrality relaxing variables on deactivated
-        # blocks, which should be fine.
-        reclassify.apply_to(instance_rHull)
-        relaxIntegrality.apply_to(instance_rHull)
->>>>>>> 9b349a1c
 
         #
         # Reformulate the instance using the BigM relaxation (this will
@@ -196,8 +172,6 @@
         # restore it at the end.
         #
         relaxIntegrality.apply_to(instance, transform_deactivated_blocks=True)
-        # For debugging convenience, but we can do this, it's our model:
-        instance_rCHull.name = 'rchull'
 
         fme = TransformationFactory('contrib.fourier_motzkin_elimination')
         #
@@ -233,24 +207,17 @@
         # this will hold the solution to rbigm each time we solve it. We
         # add it to the transformation block so that we don't have to
         # worry about name conflicts.
-<<<<<<< HEAD
-        transBlock_rCHull.xstar = Param( range(len(transBlock.all_vars)),
-                                         mutable=True, default=None,
-                                         within=[None] | Reals)
+        transBlock_rHull.xstar = Param( range(len(transBlock.all_vars)),
+                                        mutable=True, default=None,
+                                        within=[None] | Reals)
         # we will add a block that we will deactivate to use to store the
         # extended space cuts. We never need to solve these, but we need them to
         # be contructed for the sake of Fourier-Motzkin Elimination
-        extendedSpaceCuts = transBlock_rCHull.extendedSpaceCuts = Block()
+        extendedSpaceCuts = transBlock_rHull.extendedSpaceCuts = Block()
         extendedSpaceCuts.deactivate()
         extendedSpaceCuts.cuts = Constraint(Any)
 
         transBlock_rBigM = instance.component(transBlockName)
-=======
-        transBlock_rHull.xstar = Param(
-            range(len(transBlock.all_vars)), mutable=True, default=None)
-
-        transBlock_rBigM = instance_rBigM.component(transBlockName)
->>>>>>> 9b349a1c
 
         #
         # Generate the mapping between the variables on all the
@@ -267,7 +234,7 @@
         # them to bigM and rBigM.
         # [ESJ 5 March 2019] TODO: If I add xstar to this (or don't) can I just
         # replace var_info?
-        var_map = ComponentMap((transBlock_rCHull.all_vars[i], v)
+        var_map = ComponentMap((transBlock_rHull.all_vars[i], v)
                                for i,v in enumerate(transBlock.all_vars))
 
         #
@@ -275,18 +242,16 @@
         #
         self._add_separation_objective(var_info, transBlock_rHull)
 
-<<<<<<< HEAD
-        return (instance, instance_rCHull, var_info, var_map,
+        return (instance, instance_rHull, var_info, var_map,
                 disaggregated_vars, rBigM_linear_constraints,
                 transBlockName)
 
-    def _get_disaggregated_vars(self, chull):
+    def _get_disaggregated_vars(self, hull):
         # This function MUST be called *before* reclassify for this to work
         # (else we don't pick up any Disjuncts in the component_data_objects
         # call below.)
-        hull = TransformationFactory('gdp.chull')
         disaggregatedVars = []
-        for disjunct in chull.component_data_objects(Disjunct,
+        for disjunct in hull.component_data_objects( Disjunct,
                                                      descend_into=(Disjunct,
                                                                    Block)):
             if disjunct.transformation_block is not None:
@@ -295,23 +260,13 @@
                     [v for v in transBlock.component_data_objects(Var)])
         return disaggregatedVars
 
-    def _generate_cuttingplanes( self, instance_rBigM, instance_rCHull,
+    def _generate_cuttingplanes( self, instance_rBigM, instance_rHull,
                                  var_info, var_map, disaggregated_vars,
                                  rBigM_linear_constraints, transBlockName):
 
         opt = SolverFactory(self._config.solver)
         stream_solver = self._config.stream_solver
         opt.options = self._config.solver_options
-=======
-        return instance_rBigM, instance_rHull, var_info, transBlockName
-
-
-    def _generate_cuttingplanes(
-            self, instance, instance_rBigM, instance_rHull,
-            var_info, transBlockName):
-
-        opt = SolverFactory(SOLVER)
->>>>>>> 9b349a1c
 
         improving = True
         prev_obj = float("inf")
@@ -319,7 +274,7 @@
         cuts = None
 
         transBlock_rBigM = instance_rBigM.component(transBlockName)
-        transBlock_rCHull = instance_rCHull.component(transBlockName)
+        transBlock_rHull = instance_rHull.component(transBlockName)
 
         # We try to grab the first active objective. If there is more
         # than one, the writer will yell when we try to solve below. If
@@ -330,9 +285,9 @@
             raise GDP_Error("Cannot apply cutting planes transformation "
                             "without an active objective in the model!")
 
-        # Get list of all variables in the rCHull model which we will use when
+        # Get list of all variables in the rHull model which we will use when
         # calculating the composite normal vector.
-        rCHull_vars = [i for i in instance_rCHull.component_data_objects(
+        rHull_vars = [i for i in instance_rHull.component_data_objects(
             Var,
             descend_into=Block,
             sort=SortComponents.deterministic)]
@@ -356,43 +311,33 @@
                 # initialize the X values
                 x_hull.value = x_rbigm.value
 
-<<<<<<< HEAD
             # compare objectives: check absolute difference close to 0, relative
             # difference further from 0.
-=======
+            obj_diff = prev_obj - rBigM_objVal
+            improving = math.isinf(obj_diff) or \
+                        ( abs(obj_diff) > epsilon if abs(rBigM_objVal) < 1 else
+                          abs(obj_diff/prev_obj) > epsilon )
+
             # solve separation problem to get xhat.
-            results = opt.solve(instance_rHull, tee=stream_solvers)
+            opt.solve(instance_rHull, tee=stream_solver)
             if verify_successful_solve(results) is not NORMAL:
                 logger.warning("GDP.cuttingplane: Hull separation subproblem "
                                "did not solve normally. Stopping cutting "
                                "plane generation.\n\n%s" % (results,))
                 return
 
-            self._add_cut(var_info, transBlock, transBlock_rBigM)
-
-            # decide whether or not to keep going: check absolute difference
-            # close to 0, relative difference further from 0.
->>>>>>> 9b349a1c
-            obj_diff = prev_obj - rBigM_objVal
-            improving = math.isinf(obj_diff) or \
-                        ( abs(obj_diff) > epsilon if abs(rBigM_objVal) < 1 else
-                          abs(obj_diff/prev_obj) > epsilon )
-
-            # solve separation problem to get xhat.
-            opt.solve(instance_rCHull, tee=stream_solver)
-
             # [JDS 19 Dec 18] Note: we check that the separation objective was
             # significantly nonzero.  If it is too close to zero, either the
             # rBigM solution was in the convex hull, or the separation vector is
             # so close to zero that the resulting cut is likely to have
             # numerical issues.
-            if abs(value(transBlock_rCHull.separation_objective)) < epsilon:
+            if abs(value(transBlock_rHull.separation_objective)) < epsilon:
                 break
 
             cuts = self._create_cuts(var_info, var_map, disaggregated_vars,
-                                     rCHull_vars, instance_rCHull,
+                                     rHull_vars, instance_rHull,
                                      rBigM_linear_constraints, transBlock_rBigM,
-                                     transBlock_rCHull)
+                                     transBlock_rHull)
            
             # We are done if the cut generator couldn't return a valid cut
             if cuts is None:
@@ -430,15 +375,14 @@
         transBlock_rHull.separation_objective = Objective(expr=obj_expr)
 
 
-    def _create_cuts(self, var_info, var_map, disaggregated_vars, rCHull_vars,
-                     instance_rCHull, rBigM_linear_constraints,
-                     transBlock_rBigm, transBlock_rCHull):
+    def _create_cuts(self, var_info, var_map, disaggregated_vars, rHull_vars,
+                     instance_rHull, rBigM_linear_constraints,
+                     transBlock_rBigm, transBlock_rHull):
         cut_number = len(transBlock_rBigm.cuts)
         logger.warning("gdp.cuttingplane: Creating (but not yet adding) cut %s."
                        % (cut_number,))
 
-<<<<<<< HEAD
-        # loop through all constraints in rCHull and figure out which are active
+        # loop through all constraints in rHull and figure out which are active
         # or slightly violated. For each we will get the tangent plane at xhat
         # (which is x_chull below). We get the normal vector for each of these
         # tangent planes and sum them to get a composite normal. Our cut is then
@@ -449,15 +393,15 @@
         conslist = tight_constraints.constraints = Constraint(
             NonNegativeIntegers)
         conslist.construct()
-        for constraint in instance_rCHull.component_data_objects(
+        for constraint in instance_rHull.component_data_objects(
                 Constraint,
                 active=True,
                 descend_into=Block,
                 sort=SortComponents.deterministic):
-            multiplier = self.constraint_tight(instance_rCHull, constraint)
+            multiplier = self.constraint_tight(instance_rHull, constraint)
             if multiplier:
                 f = constraint.body
-                firstDerivs = differentiate(f, wrt_list=rCHull_vars)
+                firstDerivs = differentiate(f, wrt_list=rHull_vars)
                 normal_vec = [multiplier*value(_) for _ in firstDerivs]
                 normal_vectors.append(normal_vec)
                 # check if constraint is linear
@@ -467,7 +411,7 @@
                     # we will use the linear approximation of this constraint at
                     # x_hat
                     conslist[len(conslist)] = self.get_linear_approximation_expr(
-                        normal_vec, rCHull_vars)
+                        normal_vec, rHull_vars)
 
         # It is possible that the separation problem returned a point in
         # the interior of the convex hull.  It is also possible that the
@@ -480,14 +424,14 @@
         composite_normal = list(
             sum(_) for _ in zip(*tuple(normal_vectors)) )
         composite_normal_map = ComponentMap(
-            (v,n) for v,n in zip(rCHull_vars, composite_normal))
+            (v,n) for v,n in zip(rHull_vars, composite_normal))
         
-        composite_cutexpr_CHull = 0
+        composite_cutexpr_Hull = 0
         for x_bigm, x_rbigm, x_chull, x_star in var_info:
-            # make the cut in the CHull space with the CHull variables. We will
+            # make the cut in the Hull space with the Hull variables. We will
             # translate it all to BigM and rBigM later when we have projected
             # out the disaggregated variables
-            composite_cutexpr_CHull += composite_normal_map[x_chull]*\
+            composite_cutexpr_Hull += composite_normal_map[x_chull]*\
                                        (x_chull - x_chull.value)
 
         # expand the composite_cutexprs to be in the extended space
@@ -496,7 +440,7 @@
         # add the part of the expression involving the disaggregated variables.
         for x_disaggregated in disaggregated_vars:
             normal_vec_component = composite_normal_map[x_disaggregated]
-            composite_cutexpr_CHull += normal_vec_component*\
+            composite_cutexpr_Hull += normal_vec_component*\
                                        (x_disaggregated - x_disaggregated.value)
             vars_to_eliminate.add(x_disaggregated)
             # check that at least one disaggregated variable appears in the
@@ -504,7 +448,7 @@
             if not do_fme and normal_vec_component != 0:
                 do_fme = True
     
-        conslist[len(conslist)] = composite_cutexpr_CHull <= 0
+        conslist[len(conslist)] = composite_cutexpr_Hull <= 0
         
         if do_fme:
             tight_constraints.construct()
@@ -519,7 +463,7 @@
             # we didn't need to project, so it's the last guy we added.
             projected_constraints = [conslist[len(conslist) - 1]]
 
-        # we created these constraints with the variables from rCHull. We
+        # we created these constraints with the variables from rHull. We
         # actually need constraints for BigM and rBigM now!
         cuts = self.get_constraint_exprs(projected_constraints, var_map)
 
@@ -567,17 +511,4 @@
         for coef, v in zip(point, normal_vec):
             body -= coef*v
         return body >= -sum(normal_vec[idx]*v.value for (idx, v) in
-                           enumerate(point))
-=======
-        cutexpr_bigm = 0
-        cutexpr_rBigM = 0
-        for x_bigm, x_rbigm, x_hull, x_star in var_info:
-            # xhat = x_hull.value
-            cutexpr_bigm += (
-                x_hull.value - x_star.value)*(x_bigm - x_hull.value)
-            cutexpr_rBigM += (
-                x_hull.value - x_star.value)*(x_rbigm - x_hull.value)
-
-        transBlock.cuts.add(cut_number, cutexpr_bigm >= 0)
-        transBlock_rBigM.cuts.add(cut_number, cutexpr_rBigM >= 0)
->>>>>>> 9b349a1c
+                           enumerate(point))