--- conflicted
+++ resolved
@@ -25,22 +25,12 @@
     Any, RangeSet, Reals, value, NonNegativeIntegers, LogicalConstraint
 )
 from pyomo.gdp import Disjunct, Disjunction, GDP_Error
-<<<<<<< HEAD
 from pyomo.gdp.util import (
     _warn_for_active_logical_constraint, clone_without_expression_components, target_list,
     is_child_of, get_src_disjunction,
     get_src_constraint, get_transformed_constraints,
     get_src_disjunct, _warn_for_active_disjunction,
     _warn_for_active_disjunct, )
-from pyomo.gdp.plugins.gdp_var_mover import HACK_GDP_Disjunct_Reclassifier
-
-=======
-from pyomo.gdp.util import (clone_without_expression_components, target_list,
-                            is_child_of, get_src_disjunction,
-                            get_src_constraint, get_transformed_constraints,
-                            get_src_disjunct, _warn_for_active_disjunction,
-                            _warn_for_active_disjunct)
->>>>>>> 9fd8cbcc
 from functools import wraps
 from six import iteritems, iterkeys
 from weakref import ref as weakref_ref
@@ -522,7 +512,7 @@
         # create a relaxation block for this disjunct
         relaxedDisjuncts = transBlock.relaxedDisjuncts
         relaxationBlock = relaxedDisjuncts[len(relaxedDisjuncts)]
-        
+
         relaxationBlock.localVarReferences = Block()
 
         # Put the disaggregated variables all on their own block so that we can
@@ -586,7 +576,7 @@
                 relaxationBlock.disaggregatedVars,
                 var.getname(fully_qualified=False, name_buffer=NAME_BUFFER),
             )
-            relaxationBlock.disaggregatedVars.add_component( 
+            relaxationBlock.disaggregatedVars.add_component(
                 disaggregatedVarName, disaggregatedVar)
             # mark this as local because we won't re-disaggregate if this is a
             # nested disjunction
@@ -675,8 +665,8 @@
         disjunctBlock = disjunct._transformation_block()
         varRefBlock = disjunctBlock.localVarReferences
         for v in block.component_objects(Var, descend_into=Block, active=None):
-            varRefBlock.add_component(unique_component_name( 
-                varRefBlock, v.getname(fully_qualified=True, 
+            varRefBlock.add_component(unique_component_name(
+                varRefBlock, v.getname(fully_qualified=True,
                                        name_buffer=NAME_BUFFER)), Reference(v))
 
         destinationBlock = disjunctBlock.parent_block()
@@ -721,7 +711,7 @@
             newblock.localVarReferences = Block()
             newblock.localVarReferences.transfer_attributes_from(
                 disjunctBlock.localVarReferences)
-                    
+
     def _warn_for_active_disjunction( self, disjunction, disjunct,
                                       var_substitute_map, zero_substitute_map):
         _warn_for_active_disjunction(disjunction, disjunct, NAME_BUFFER)
